--- conflicted
+++ resolved
@@ -451,10 +451,7 @@
             {
                 MoonNoteType type;
                 if (canForceHopo && lastStartDelta >= HopoThreshold)
-<<<<<<< HEAD
-=======
-                {
->>>>>>> c488f865
+                {
                     type = MoonNoteType.Hopo;
                     // Apply additional flag to match the parsed data
                     note.flags |= Flags.Forced_Hopo;
