﻿using ReplayAnalyzer;
using YARG.Core;
using YARG.Core.Chart;
using YARG.Core.Replays;

void ClearAndPrintHeader()
{
    const string HEADER = "Welcome to the YARG.Core Replay Analyzer";

    Console.Clear();
    Console.ForegroundColor = ConsoleColor.Cyan;
    Console.SetCursorPosition((Console.WindowWidth - HEADER.Length) / 2, Console.CursorTop + 1);
    Console.WriteLine(HEADER);

    Console.SetCursorPosition(Console.CursorLeft, Console.CursorTop + 1);
    Console.ForegroundColor = ConsoleColor.White;
}

string songPath = string.Empty;
string replayPath = string.Empty;
int runMode = 0;

var defaultColor = Console.ForegroundColor;

for (int i = 0; i < args.Length; ++i)
{
    var arg = args[i];
    switch (arg)
    {
        case "--song":
        case "-s":
        {
            i++;
            songPath = args[i].Trim();
            if (!Directory.Exists(songPath))
            {
                Console.WriteLine("ERROR: Song directory does not exist.");
                return;
            }

            break;
        }
        case "--replay":
        case "-r":
        {
            i++;
            replayPath = args[i].Trim();
            if (!File.Exists(replayPath))
            {
                Console.WriteLine("ERROR: Replay file does not exist.");
                return;
            }

            break;
        }
        case "--mode":
        case "-m":
        {
            i++;
            if (!int.TryParse(args[i], out runMode))
            {
                Console.WriteLine("ERROR: Invalid run mode.");
                return;
            }

            break;
        }
        case "--help":
        case "-h":
        {
            Console.WriteLine("Usage:");
            Console.WriteLine("  --song     | -s   Path to song folder.");
            Console.WriteLine("  --replay   | -r   Path to the replay file.");
            Console.WriteLine("  --mode     | -m   Run mode (0 = normal, 1 = simulated fps, 2 = dump inputs).");
            Console.WriteLine("  --help     | -h   Show this help message.");
            return;
        }
    }
}

if (string.IsNullOrEmpty(songPath))
{
    Console.WriteLine("ERROR: A song directory must be specified.");
    return;
}

if (string.IsNullOrEmpty(replayPath))
{
    Console.WriteLine("ERROR: A replay file path must be specified.");
    return;
}

if (runMode is < 0 or > 2)
{
    Console.WriteLine("ERROR: Invalid run mode.");
    return;
}

string songIni = Path.Combine(songPath, "song.ini");
string notesMid = Path.Combine(songPath, "notes.mid");
string notesChart = Path.Combine(songPath, "notes.chart");
if (!File.Exists(songIni) || (!File.Exists(notesMid) && !File.Exists(notesChart)))
{
    Console.WriteLine("ERROR: Song directory does not contain necessary song files (song.ini, notes.mid/chart)");
    return;
}

SongChart chart;
try
{
    if (File.Exists(notesMid))
    {
        chart = SongChart.FromFile(ParseSettings.Default, notesMid);
    }
    else
    {
        chart = SongChart.FromFile(ParseSettings.Default, notesChart);
    }
}
catch (Exception e)
{
    Console.WriteLine($"ERROR: Failed to load notes file. \n{e}");
    return;
}

var result = ReplayIO.ReadReplay(replayPath, out var replayFile);
var replay = replayFile?.Replay;

if (result != ReplayReadResult.Valid || replay is null)
{
    Console.WriteLine($"ERROR: Failed to load replay. Read Result: {result}.");
    return;
}

Console.WriteLine($"Players ({replay.PlayerCount}):");
for (int i = 0; i < replay.Frames.Length; i++)
{
    var frame = replay.Frames[i];
    var profile = frame.PlayerInfo.Profile;

    Console.WriteLine($"{i}. {profile.Name}, {profile.CurrentInstrument} ({profile.CurrentDifficulty})");
}

Console.WriteLine($"Band score: {replay.BandScore} (as per metadata)\n");

if (runMode is 0 or 1)
{
    // Analyze replay

    Console.WriteLine("Analyzing replay...");
    var analyzer = new Analyzer(chart, replay);
    if (runMode == 0)
    {
        analyzer.Run();
    }
    else
    {
        analyzer.RunWithSimulatedUpdates();
    }

    Console.WriteLine("Done!\n");

    // Results

    if (runMode == 0)
    {
        var bandScore = analyzer.BandScores[0];
        if (bandScore != replay.BandScore)
        {
            Console.ForegroundColor = ConsoleColor.Red;
            Console.WriteLine("VERIFICATION FAILED!");
            Console.WriteLine($"Metadata score : {replay.BandScore}");
            Console.WriteLine($"Real score     : {bandScore}");
            Console.WriteLine($"Difference     : {Math.Abs(bandScore - replay.BandScore)}\n");
        }
        else
        {
            Console.ForegroundColor = ConsoleColor.Green;
            Console.WriteLine("VERIFICATION SUCCESS!");
            Console.WriteLine($"Metadata score : {replay.BandScore}");
            Console.WriteLine($"Real score     : {bandScore}");
            Console.WriteLine($"Difference     : {Math.Abs(bandScore - replay.BandScore)}\n");
        }
    }
    else
    {
        var distinctScores = analyzer.BandScores.Values.Distinct().ToList();

        if (distinctScores.Count != 1)
        {
            Console.ForegroundColor = ConsoleColor.Red;
            Console.WriteLine("SCORES ARE NOT CONSISTENT!");
            Console.WriteLine($"Chart runs      : {Analyzer.ATTEMPTS}");
            Console.WriteLine($"Distinct scores : {distinctScores.Count}\n");
            Console.WriteLine("Scores:");
            foreach (var score in distinctScores)
            {
                Console.WriteLine($" - {score}");
            }
        }
        else
        {
            Console.ForegroundColor = ConsoleColor.Green;
            Console.WriteLine("SCORES WERE CONSISTENT!");
            Console.WriteLine($"Chart runs      : {Analyzer.ATTEMPTS}");
            Console.WriteLine($"Distinct scores : {distinctScores.Count}");
        }
    }
}
<<<<<<< HEAD
else
{
    Console.Write("Enter player number to analyze inputs: ");
    string playerId = Console.ReadLine();

    if (!int.TryParse(playerId, out int selectedPlayer))
    {
        Console.WriteLine("ERROR: Invalid input.");
        return;
    }

    Console.WriteLine("|       Time | Action |       Axis |    Integer | Button | Difference |");
    double lastTime = double.NegativeInfinity;
    foreach (var replayInput in replay.Frames[selectedPlayer].Inputs)
    {
        Console.WriteLine(
            $"| {replayInput.Time,10:0.0000} | {replayInput.Action,6} | {replayInput.Axis,10:0.00} | " +
            $"{replayInput.Integer,10} | {(replayInput.Button ? "Y" : "N"),6} | {replayInput.Time - lastTime,10:0.0000} |");
        lastTime = replayInput.Time;
    }

    Console.WriteLine(
        $"{replay.Frames[selectedPlayer].Inputs.Length} input(s) were read from player {selectedPlayer}.");
}
=======
// else
// {
//     Console.Write("Enter player number to analyze inputs: ");
//     string playerId = Console.ReadLine();
//
//     if (!int.TryParse(playerId, out int selectedPlayer))
//     {
//         continue;
//     }
//
//     Console.WriteLine("|       Time | Action |       Axis |    Integer | Button | Difference |");
//     double lastTime = double.NegativeInfinity;
//     foreach (var replayInput in replay.Frames[selectedPlayer].Inputs)
//     {
//         Console.WriteLine(
//             $"| {replayInput.Time,10:0.0000} | {replayInput.Action,6} | {replayInput.Axis,10:0.00} | " +
//             $"{replayInput.Integer,10} | {(replayInput.Button ? "Y" : "N"),6} | {replayInput.Time - lastTime,10:0.0000} |");
//         lastTime = replayInput.Time;
//     }
//
//     Console.WriteLine(
//         $"{replay.Frames[selectedPlayer].Inputs.Length} input(s) were read from player {selectedPlayer}.");
// }

Console.ForegroundColor = defaultColor;
>>>>>>> e72fad2c

/*
while (true)
{
    ClearAndPrintHeader();

    // Show the options

    Console.WriteLine("Choose on of the options below:");
    Console.WriteLine("1. Verify replay");
    Console.WriteLine("2. Engine consistency checker");
    Console.WriteLine("3. Input dumper");

    // Prompt the user to select an option

    Console.Write("Enter option: ");
    string input = Console.ReadLine();

    if (!int.TryParse(input, out int selectedOption))
    {
        continue;
    }

    if (selectedOption is < 1 or > 3)
    {
        continue;
    }

    // Prompt for a replay path (regardless of option)

    ClearAndPrintHeader();
    Console.Write("Enter a valid replay path: ");

    string replayPath = Console.ReadLine();
    if (!File.Exists(replayPath))
    {
        Console.WriteLine("ERROR: Replay does not exist. Press any key to continue.");
        Console.ReadKey(true);
        continue;
    }

    // Prompt for a song folder (regardless of option)

    Console.Write("Enter a valid song folder: ");

    string songFolder = Console.ReadLine();
    if (!Directory.Exists(songFolder))
    {
        Console.WriteLine("ERROR: Song folder does not exist. Press any key to continue.");
        Console.ReadKey(true);
        continue;
    }

    // Look for song.ini and notes file

    string songIni = Path.Combine(songFolder, "song.ini");
    string notesMid = Path.Combine(songFolder, "notes.mid");
    string notesChart = Path.Combine(songFolder, "notes.chart");
    if (!File.Exists(songIni) || (!File.Exists(notesMid) && !File.Exists(notesChart)))
    {
        Console.WriteLine("ERROR: Song folder does not have to proper files inside! Press any key to continue.");
        Console.ReadKey(true);
        continue;
    }

    // Load song

    ClearAndPrintHeader();
    Console.WriteLine("Loading song...");

    SongChart chart;
    try
    {
        if (File.Exists(notesMid))
        {
            chart = SongChart.FromFile(ParseSettings.Default, notesMid);
        }
        else
        {
            chart = SongChart.FromFile(ParseSettings.Default, notesChart);
        }
    }
    catch (Exception e)
    {
        Console.WriteLine($"ERROR: {e}. Press any key to continue.");
        Console.ReadKey(true);
        continue;
    }

    Console.WriteLine("Done!");

    // Load replay

    Console.WriteLine("Loading replay...");
    var result = ReplayIO.ReadReplay(replayPath, out var replayFile);
    var replay = replayFile?.Replay;

    if (result != ReplayReadResult.Valid || replay is null)
    {
        Console.WriteLine($"ERROR: Replay result is {result}! Press any key to continue.");
        Console.ReadKey(true);
        continue;
    }

    Console.WriteLine("Done!\n");

    // Load players

    Console.WriteLine($"Players ({replay.PlayerCount}):");
    for (int i = 0; i < replay.Frames.Length; i++)
    {
        var frame = replay.Frames[i];
        var profile = frame.PlayerInfo.Profile;

        Console.WriteLine($"{i}. {profile.Name}, {profile.CurrentInstrument} ({profile.CurrentDifficulty})");
    }

    Console.WriteLine($"Band score: {replay.BandScore} (as per metadata)\n");

    if (selectedOption is 1 or 2)
    {
        // Analyze replay

        Console.WriteLine("Analyzing replay...");
        var analyzer = new Analyzer(chart, replay);
        if (selectedOption == 1)
        {
            analyzer.Run();
        }
        else
        {
            analyzer.RunWithSimulatedUpdates();
        }

        Console.WriteLine("Done!\n");

        // Results

        if (selectedOption == 1)
        {
            var bandScore = analyzer.BandScores[0];
            if (bandScore != replay.BandScore)
            {
                Console.ForegroundColor = ConsoleColor.Red;
                Console.WriteLine("VERIFICATION FAILED!");
                Console.WriteLine($"Metadata score : {replay.BandScore}");
                Console.WriteLine($"Real score     : {bandScore}");
                Console.WriteLine($"Difference     : {Math.Abs(bandScore - replay.BandScore)}\n");
            }
            else
            {
                Console.ForegroundColor = ConsoleColor.Green;
                Console.WriteLine("VERIFICATION SUCCESS!");
                Console.WriteLine($"Metadata score : {replay.BandScore}");
                Console.WriteLine($"Real score     : {bandScore}");
                Console.WriteLine($"Difference     : {Math.Abs(bandScore - replay.BandScore)}\n");
            }
        }
        else
        {
            var distinctScores = analyzer.BandScores.Distinct().ToList();

            if (distinctScores.Count != 1)
            {
                Console.ForegroundColor = ConsoleColor.Red;
                Console.WriteLine("SCORES ARE NOT CONSISTENT!");
                Console.WriteLine($"Chart runs      : {Analyzer.ATTEMPTS}");
                Console.WriteLine($"Distinct scores : {distinctScores.Count}\n");
                Console.WriteLine("Scores:");
                foreach (var score in distinctScores)
                {
                    Console.WriteLine($" - {score}");
                }
            }
            else
            {
                Console.ForegroundColor = ConsoleColor.Green;
                Console.WriteLine("SCORES WERE CONSISTENT!");
                Console.WriteLine($"Chart runs      : {Analyzer.ATTEMPTS}");
                Console.WriteLine($"Distinct scores : {distinctScores.Count}");
            }
        }
    }
    else
    {
        Console.Write("Enter player number to analyze inputs: ");
        string playerId = Console.ReadLine();

        if (!int.TryParse(playerId, out int selectedPlayer))
        {
            continue;
        }

        Console.WriteLine("|       Time | Action |       Axis |    Integer | Button | Difference |");
        double lastTime = double.NegativeInfinity;
        foreach (var replayInput in replay.Frames[selectedPlayer].Inputs)
        {
            Console.WriteLine(
                $"| {replayInput.Time,10:0.0000} | {replayInput.Action,6} | {replayInput.Axis,10:0.00} | " +
                $"{replayInput.Integer,10} | {(replayInput.Button ? "Y" : "N"),6} | {replayInput.Time - lastTime,10:0.0000} |");
            lastTime = replayInput.Time;
        }

        Console.WriteLine(
            $"{replay.Frames[selectedPlayer].Inputs.Length} input(s) were read from player {selectedPlayer}.");
    }

    Console.WriteLine("Press any key to continue...");
    Console.ReadKey(true);
}/*/<|MERGE_RESOLUTION|>--- conflicted
+++ resolved
@@ -207,7 +207,6 @@
         }
     }
 }
-<<<<<<< HEAD
 else
 {
     Console.Write("Enter player number to analyze inputs: ");
@@ -232,33 +231,8 @@
     Console.WriteLine(
         $"{replay.Frames[selectedPlayer].Inputs.Length} input(s) were read from player {selectedPlayer}.");
 }
-=======
-// else
-// {
-//     Console.Write("Enter player number to analyze inputs: ");
-//     string playerId = Console.ReadLine();
-//
-//     if (!int.TryParse(playerId, out int selectedPlayer))
-//     {
-//         continue;
-//     }
-//
-//     Console.WriteLine("|       Time | Action |       Axis |    Integer | Button | Difference |");
-//     double lastTime = double.NegativeInfinity;
-//     foreach (var replayInput in replay.Frames[selectedPlayer].Inputs)
-//     {
-//         Console.WriteLine(
-//             $"| {replayInput.Time,10:0.0000} | {replayInput.Action,6} | {replayInput.Axis,10:0.00} | " +
-//             $"{replayInput.Integer,10} | {(replayInput.Button ? "Y" : "N"),6} | {replayInput.Time - lastTime,10:0.0000} |");
-//         lastTime = replayInput.Time;
-//     }
-//
-//     Console.WriteLine(
-//         $"{replay.Frames[selectedPlayer].Inputs.Length} input(s) were read from player {selectedPlayer}.");
-// }
 
 Console.ForegroundColor = defaultColor;
->>>>>>> e72fad2c
 
 /*
 while (true)
