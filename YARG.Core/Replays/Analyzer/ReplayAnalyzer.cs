﻿using System;
using System.Collections.Generic;
using System.Text;
using YARG.Core.Chart;
using YARG.Core.Engine;
using YARG.Core.Engine.Drums;
using YARG.Core.Engine.Drums.Engines;
using YARG.Core.Engine.Guitar;
using YARG.Core.Engine.Guitar.Engines;
using YARG.Core.Engine.ProKeys.Engines;
using YARG.Core.Engine.ProKeys;
using YARG.Core.Engine.Vocals;
using YARG.Core.Engine.Vocals.Engines;
using YARG.Core.Game;
using YARG.Core.Logging;

namespace YARG.Core.Replays.Analyzer
{
    public class ReplayAnalyzer
    {
        private readonly SongChart  _chart;
        private readonly ReplayData _replay;

        private readonly double _fps;
        private readonly bool   _doFrameUpdates;

        private readonly Random _random = new();

        public ReplayAnalyzer(SongChart chart, ReplayData replay, double fps)
        {
            _chart = chart;
            _replay = replay;

            _fps = fps;
            _doFrameUpdates = _fps > 0;
        }

        public static AnalysisResult[] AnalyzeReplay(SongChart chart, ReplayData replay, double fps = 0)
        {
            var analyzer = new ReplayAnalyzer(chart, replay, fps);
            return analyzer.Analyze();
        }

        public static string PrintStatDifferences(BaseStats originalStats, BaseStats resultStats)
        {
            var sb = new StringBuilder();

            void AppendStatDifference<T>(string name, T frameStat, T resultStat)
                where T : IEquatable<T>
            {
                if (frameStat.Equals(resultStat))
                    sb.AppendLine($"- {name + ":",-31} {frameStat,-12} (identical)");
                else
                    sb.AppendLine($"- {name + ":",-31} {frameStat,-10} -> {resultStat}");
            }

            sb.AppendLine("Base stats:");
            AppendStatDifference("CommittedScore", originalStats.CommittedScore, resultStats.CommittedScore);
            AppendStatDifference("PendingScore", originalStats.PendingScore, resultStats.PendingScore);
            AppendStatDifference("TotalScore", originalStats.TotalScore, resultStats.TotalScore);
            AppendStatDifference("StarScore", originalStats.StarScore, resultStats.StarScore);
            AppendStatDifference("Combo", originalStats.Combo, resultStats.Combo);
            AppendStatDifference("MaxCombo", originalStats.MaxCombo, resultStats.MaxCombo);
            AppendStatDifference("ScoreMultiplier", originalStats.ScoreMultiplier, resultStats.ScoreMultiplier);
            AppendStatDifference("NotesHit", originalStats.NotesHit, resultStats.NotesHit);
            AppendStatDifference("TotalNotes", originalStats.TotalNotes, resultStats.TotalNotes);
            AppendStatDifference("NotesMissed", originalStats.NotesMissed, resultStats.NotesMissed);
            AppendStatDifference("Percent", originalStats.Percent, resultStats.Percent);
            AppendStatDifference("StarPowerTickAmount", originalStats.StarPowerTickAmount,
                resultStats.StarPowerTickAmount);
            AppendStatDifference("TotalStarPowerTicks", originalStats.TotalStarPowerTicks,
                resultStats.TotalStarPowerTicks);
            AppendStatDifference("TimeInStarPower", originalStats.TimeInStarPower, resultStats.TimeInStarPower);
            AppendStatDifference("IsStarPowerActive", originalStats.IsStarPowerActive, resultStats.IsStarPowerActive);
            AppendStatDifference("StarPowerPhrasesHit", originalStats.StarPowerPhrasesHit,
                resultStats.StarPowerPhrasesHit);
            AppendStatDifference("TotalStarPowerPhrases", originalStats.TotalStarPowerPhrases,
                resultStats.TotalStarPowerPhrases);
            AppendStatDifference("StarPowerPhrasesMissed", originalStats.StarPowerPhrasesMissed,
                resultStats.StarPowerPhrasesMissed);
            AppendStatDifference("SoloBonuses", originalStats.SoloBonuses, resultStats.SoloBonuses);
            AppendStatDifference("StarPowerScore", originalStats.StarPowerScore, resultStats.StarPowerScore);
            // PrintStatDifference("Stars",                  originalStats.Stars,                  resultStats.Stars);

            sb.AppendLine();
            switch (originalStats, resultStats)
            {
                case (GuitarStats originalGuitar, GuitarStats resultGuitar):
                {
                    sb.AppendLine("Guitar stats:");
                    AppendStatDifference("Overstrums", originalGuitar.Overstrums, resultGuitar.Overstrums);
                    AppendStatDifference("HoposStrummed", originalGuitar.HoposStrummed, resultGuitar.HoposStrummed);
                    AppendStatDifference("GhostInputs", originalGuitar.GhostInputs, resultGuitar.GhostInputs);
                    AppendStatDifference("StarPowerWhammyTicks", originalGuitar.StarPowerWhammyTicks,
                        resultGuitar.StarPowerWhammyTicks);
                    AppendStatDifference("SustainScore", originalGuitar.SustainScore, resultGuitar.SustainScore);
                    break;
                }
                case (DrumsStats originalDrums, DrumsStats resultDrums):
                {
                    sb.AppendLine("Drums stats:");
                    AppendStatDifference("Overhits", originalDrums.Overhits, resultDrums.Overhits);
                    break;
                }
                case (VocalsStats originalVocals, VocalsStats resultVocals):
                {
                    sb.AppendLine("Vocals stats:");
                    AppendStatDifference("TicksHit", originalVocals.TicksHit, resultVocals.TicksHit);
                    AppendStatDifference("TicksMissed", originalVocals.TicksMissed, resultVocals.TicksMissed);
                    AppendStatDifference("TotalTicks", originalVocals.TotalTicks, resultVocals.TotalTicks);
                    break;
                }
                case (ProKeysStats originalKeys, ProKeysStats resultKeys):
                {
                    sb.AppendLine("Pro Keys stats:");
                    AppendStatDifference("Overhits", originalKeys.Overhits, resultKeys.Overhits);
                    break;
                }
                default:
                {
                    if (originalStats.GetType() != resultStats.GetType())
                        sb.AppendLine(
                            $"Stats types do not match! Original: {originalStats.GetType()}, result: {resultStats.GetType()}");
                    else
                        sb.AppendLine($"Unhandled stats type {originalStats.GetType()}!");
                    break;
                }
            }
            return sb.ToString();
        }

        private AnalysisResult[] Analyze()
        {
            var results = new AnalysisResult[_replay.Frames.Length];

            for (int i = 0; i < results.Length; i++)
            {
                var frame = _replay.Frames[i];
                var result = RunFrame(frame);

                results[i] = result;
            }

            return results;
        }

        private AnalysisResult RunFrame(ReplayFrame frame)
        {
            var engine = CreateEngine(frame.Profile, frame.EngineParameters);
            engine.SetSpeed(frame.EngineParameters.SongSpeed);
            engine.Reset();

            double maxTime = _chart.GetEndTime();
            if (frame.Inputs.Length > 0)
            {
                double last = frame.Inputs[^1].Time;
                if (last > maxTime)
                {
                    maxTime = last;
                }
            }
            maxTime += 2;

            if (!_doFrameUpdates)
            {
                // If we're not doing frame updates, just queue all of the inputs at once
                foreach (var input in frame.Inputs)
                {
                    var inp = input;
                    engine.QueueInput(ref inp);
                }

                // Run the engine updates
                engine.Update(maxTime);
            }
            else
            {
                // If we're doing frame updates, the inputs and frame times must be
                // "interweaved" so nothing gets queued in the future
                int currentInput = 0;
                foreach (var time in GenerateFrameTimes(-2, maxTime))
                {
                    for (; currentInput < frame.Inputs.Length; currentInput++)
                    {
                        var input = frame.Inputs[currentInput];
                        if (input.Time > time)
                        {
                            break;
                        }

                        engine.QueueInput(ref input);
                    }

                    engine.Update(time);
                }
            }

            bool passed = IsPassResult(frame.Stats, engine.BaseStats);

            return new AnalysisResult
            {
                Passed = passed,
                Frame = frame,
                OriginalStats = frame.Stats,
                ResultStats = engine.BaseStats,
            };
        }

        private BaseEngine CreateEngine(YargProfile profile, BaseEngineParameters parameters)
        {
            switch (profile.GameMode)
            {
                case GameMode.FiveFretGuitar:
                {
                    // Reset the notes
                    var notes = _chart.GetFiveFretTrack(profile.CurrentInstrument)
                        .GetDifficulty(profile.CurrentDifficulty).Clone();
                    profile.ApplyModifiers(notes);
                    foreach (var note in notes.Notes)
                    {
                        foreach (var subNote in note.AllNotes)
                        {
                            subNote.ResetNoteState();
                        }
                    }

                    // Create engine
                    return new YargFiveFretEngine(
                        notes,
                        _chart.SyncTrack,
                        (GuitarEngineParameters) parameters,
                        profile.IsBot);
                }
                case GameMode.FourLaneDrums:
                case GameMode.FiveLaneDrums:
                {
                    // Reset the notes
                    var notes = _chart.GetDrumsTrack(profile.CurrentInstrument)
                        .GetDifficulty(profile.CurrentDifficulty).Clone();
                    profile.ApplyModifiers(notes);
                    foreach (var note in notes.Notes)
                    {
                        foreach (var subNote in note.AllNotes)
                        {
                            subNote.ResetNoteState();
                        }
                    }

                    // Create engine
                    return new YargDrumsEngine(
                        notes,
                        _chart.SyncTrack,
                        (DrumsEngineParameters) parameters,
                        profile.IsBot);
                }
                case GameMode.ProKeys:
                {
                    // Reset the notes
                    var notes = _chart.ProKeys.GetDifficulty(profile.CurrentDifficulty).Clone();
                    profile.ApplyModifiers(notes);
                    foreach (var note in notes.Notes)
                    {
                        foreach (var subNote in note.AllNotes)
                        {
                            subNote.ResetNoteState();
                        }
                    }

                    // Create engine
                    return new YargProKeysEngine(
                        notes,
                        _chart.SyncTrack,
                        (ProKeysEngineParameters) parameters,
                        profile.IsBot);
                }
                case GameMode.Vocals:
                {
                    // Get the notes
<<<<<<< HEAD
                    var notes = _chart.GetVocalsTrack(profile.CurrentInstrument).CloneAsInstrumentDifficulties();

                    // No idea how vocals applies modifiers lol
                    //profile.ApplyModifiers(notes);
=======
                    var notes = _chart.GetVocalsTrack(profile.CurrentInstrument)
                        .Parts[profile.HarmonyIndex].Clone();
                    profile.ApplyVocalModifiers(notes);
>>>>>>> a0ff851d

                    // Create engine
                    return new YargVocalsEngine(
                        // hate the double-clone lol but for now it'll be fine
                        notes.CloneAsInstrumentDifficulty(),
                        _chart.SyncTrack,
                        (VocalsEngineParameters) parameters,
                        profile.IsBot);
                }
                default:
                    throw new InvalidOperationException("Game mode not configured!");
            }
        }

        private List<double> GenerateFrameTimes(double from, double to)
        {
            YargLogger.Assert(to > from, "Invalid time range");

            double frameTime = 1.0 / _fps;

            var times = new List<double>();
            for (double time = from; time < to; time += frameTime)
            {
                // Add up to 45% random adjustment to the frame time
                var randomAdjustment = _random.NextDouble() * 0.5;

                // Randomly make the adjustment negative
                if (_random.Next(2) == 0 && time > from)
                {
                    randomAdjustment = -randomAdjustment;
                }

                double adjustedTime = time + frameTime * randomAdjustment;

                if (adjustedTime > to)
                {
                    adjustedTime = to;
                }

                times.Add(adjustedTime);
            }

            // Add the end time just in case
            times.Add(to);

            return times;
        }

        private static bool IsPassResult(BaseStats original, BaseStats result)
        {
            YargLogger.LogFormatDebug("Score: {0} == {1}\nHit: {2} == {3}\nMissed: {4} == {5}\nCombo: {6} == {7}\nMaxCombo: {8} == {9}\n",
                original.CommittedScore, result.CommittedScore,
                original.NotesHit, result.NotesHit,
                original.NotesMissed, result.NotesMissed,
                original.Combo, result.Combo,
                original.MaxCombo, result.MaxCombo);

            YargLogger.LogFormatDebug("Solo: {0} == {1}\nSP Bonus: {2} == {3}\nSP Phrases: {4} == {5}\n" +
                "Time In SP: {6} == {7}\nSP Ticks: {8} == {9}",
                original.SoloBonuses, result.SoloBonuses,
                original.StarPowerScore, result.StarPowerScore,
                original.StarPowerPhrasesHit, result.StarPowerPhrasesHit,
                original.TimeInStarPower, result.TimeInStarPower,
                original.TotalStarPowerTicks, result.TotalStarPowerTicks);

            bool instrumentPass = true;

            if(original is GuitarStats originalGuitar && result is GuitarStats resultGuitar)
            {
                instrumentPass = originalGuitar.Overstrums == resultGuitar.Overstrums &&
                    originalGuitar.GhostInputs == resultGuitar.GhostInputs &&
                    originalGuitar.HoposStrummed == resultGuitar.HoposStrummed &&
                    originalGuitar.StarPowerWhammyTicks == resultGuitar.StarPowerWhammyTicks &&
                    originalGuitar.SustainScore == resultGuitar.SustainScore;

                YargLogger.LogFormatDebug("Guitar:\nOverstrums: {0} == {1}\nGhost Inputs: {2} == {3}\nHOPOs Strummed: {4} == {5}\n" +
                    "Whammy Ticks: {6} == {7}\nSustain Points: {8} == {9}",
                    originalGuitar.Overstrums, resultGuitar.Overstrums,
                    originalGuitar.GhostInputs, resultGuitar.GhostInputs,
                    originalGuitar.HoposStrummed, resultGuitar.HoposStrummed,
                    originalGuitar.StarPowerWhammyTicks, resultGuitar.StarPowerWhammyTicks,
                    originalGuitar.SustainScore, resultGuitar.SustainScore);
            }

            bool generalPass = original.CommittedScore == result.CommittedScore &&
                original.NotesHit == result.NotesHit &&
                original.NotesMissed == result.NotesMissed &&
                original.Combo == result.Combo &&
                original.MaxCombo == result.MaxCombo &&
                original.SoloBonuses == result.SoloBonuses &&
                original.StarPowerScore == result.StarPowerScore &&
                original.StarPowerPhrasesHit == result.StarPowerPhrasesHit &&
                // ReSharper disable once CompareOfFloatsByEqualityOperator
                original.TimeInStarPower == result.TimeInStarPower &&
                original.TotalStarPowerTicks == result.TotalStarPowerTicks;

            return generalPass && instrumentPass;
        }
    }
}<|MERGE_RESOLUTION|>--- conflicted
+++ resolved
@@ -276,16 +276,10 @@
                 case GameMode.Vocals:
                 {
                     // Get the notes
-<<<<<<< HEAD
                     var notes = _chart.GetVocalsTrack(profile.CurrentInstrument).CloneAsInstrumentDifficulties();
 
                     // No idea how vocals applies modifiers lol
                     //profile.ApplyModifiers(notes);
-=======
-                    var notes = _chart.GetVocalsTrack(profile.CurrentInstrument)
-                        .Parts[profile.HarmonyIndex].Clone();
-                    profile.ApplyVocalModifiers(notes);
->>>>>>> a0ff851d
 
                     // Create engine
                     return new YargVocalsEngine(
