--- conflicted
+++ resolved
@@ -67,16 +67,12 @@
         public bool IsPercussion => Type == VocalNoteType.Percussion;
 
         /// <summary>
-<<<<<<< HEAD
+        /// Whether or not this note is a phrase of any kind.
+        /// </summary>
+        public bool IsPhrase => Type is VocalNoteType.VocalPhrase or VocalNoteType.PercussionPhrase;
+
+        /// <summary>
         /// Whether or not this note is a vocal phrase (either percussion or lyrical).
-=======
-        /// Whether or not this note is a phrase of any kind.
-        /// </summary>
-        public bool IsPhrase => Type is VocalNoteType.VocalPhrase or VocalNoteType.PercussionPhrase;
-
-        /// <summary>
-        /// Whether or not this note is a vocal phrase.
->>>>>>> 9b490c76
         /// </summary>
         public bool IsVocalPhrase => Type == VocalNoteType.VocalPhrase;
 
@@ -94,11 +90,6 @@
         /// Whether or not this note is a vocal phrase that contains no notes.
         /// </summary>
         public bool IsEmptyPhrase => IsPhrase && ChildNotes.Count == 0;
-
-        /// <summary>
-        /// Whether or not this note is a vocal phrase that contains only percussion notes.
-        /// </summary>
-        public bool IsPercussionPhrase => Type == VocalNoteType.Phrase && ChildNotes.All(e => e.Type == VocalNoteType.Percussion);
 
         /// <summary>
         /// Creates a new <see cref="VocalNote"/> with the given properties.
