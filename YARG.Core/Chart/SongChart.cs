--- conflicted
+++ resolved
@@ -248,14 +248,10 @@
             if (!song.ProBass_22Fret.IsEmpty)
                 ProBass_22Fret = song.ProBass_22Fret;
 
-<<<<<<< HEAD
-            if (song.ProKeys.IsOccupied())
+            if (!song.ProKeys.IsEmpty)
                 ProKeys = song.ProKeys;
 
-            if (song.Vocals.IsOccupied())
-=======
             if (!song.Vocals.IsEmpty)
->>>>>>> 9259eda3
                 Vocals = song.Vocals;
 
             if (!song.Harmony.IsEmpty)
