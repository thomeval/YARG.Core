﻿using System;
using System.Collections.Generic;
using System.Linq;
using MoonscraperChartEditor.Song;
using YARG.Core.Extensions;
using YARG.Core.Logging;
using YARG.Core.Parsing;
using YARG.Core.Utility;

namespace YARG.Core.Chart
{
    internal partial class MoonSongLoader : ISongLoader
    {
        public VocalsTrack LoadVocalsTrack(Instrument instrument)
        {
            return instrument switch
            {
                Instrument.Vocals => LoadSoloVocals(instrument),
                Instrument.Harmony => LoadHarmonyVocals(instrument),
                _ => throw new ArgumentException($"Instrument {instrument} is not a drums instrument!", nameof(instrument))
            };
        }

        private VocalsTrack LoadSoloVocals(Instrument instrument)
        {
            var parts = new List<VocalsPart>()
            {
                LoadVocalsPart(MoonSong.MoonInstrument.Vocals),
            };

            var ranges = GetRangeShifts(parts, MoonSong.MoonInstrument.Vocals);
            var anims = GetAnimationTrack(instrument);
            return new VocalsTrack(instrument, parts, ranges, anims);
        }

        private VocalsTrack LoadHarmonyVocals(Instrument instrument)
        {
            var parts = new List<VocalsPart>()
            {
                LoadVocalsPart(MoonSong.MoonInstrument.Harmony1),
                LoadVocalsPart(MoonSong.MoonInstrument.Harmony2),
                LoadVocalsPart(MoonSong.MoonInstrument.Harmony3),
            };

            var ranges = GetRangeShifts(parts, MoonSong.MoonInstrument.Harmony1);
            var anims = GetAnimationTrack(instrument);
            return new(instrument, parts, ranges, anims);
        }

        private VocalsPart LoadVocalsPart(MoonSong.MoonInstrument moonInstrument)
        {
            int harmonyPart = moonInstrument switch
            {
                MoonSong.MoonInstrument.Vocals or
                MoonSong.MoonInstrument.Harmony1 => 0,
                MoonSong.MoonInstrument.Harmony2 => 1,
                MoonSong.MoonInstrument.Harmony3 => 2,
                _ => throw new ArgumentException($"MoonInstrument {moonInstrument} is not a vocals instrument!", nameof(moonInstrument))
            };
            var moonChart = _moonSong.GetChart(moonInstrument, MoonSong.Difficulty.Expert);

            var isHarmony = moonInstrument != MoonSong.MoonInstrument.Vocals;
            var isBacking = harmonyPart is 1 or 2;
            var notePhrases = GetVocalsPhrases(moonChart, harmonyPart, false);

            // For solo vocals and HARM1, the static lyric phrases are always the same as the scoring phrases. HARM2 and HARM3 derive
            // their static lyric phrases from a different phrase type, so we have to run through again, looking for that type instead
            var staticLyricPhrases = isBacking ? GetVocalsPhrases(moonChart, harmonyPart, true) : notePhrases.Duplicate();
            
            var otherPhrases = GetPhrases(moonChart);
            var textEvents = GetTextEvents(moonChart);
<<<<<<< HEAD
            TrimOrphanPhrases(notePhrases, otherPhrases);
            return new(isHarmony, notePhrases, otherPhrases, textEvents);
=======
            return new(isHarmony, notePhrases, staticLyricPhrases, otherPhrases, textEvents);
>>>>>>> 9b490c76
        }


        private List<VocalsPhrase> GetVocalsPhrases(MoonChart moonChart, int harmonyPart, bool staticLyricPhrases)
        {
            var phrases = new List<VocalsPhrase>();

            // Depending on the values of staticLyricPhrases and harmonyPart, we're either looking at regular phrases or
            // harmony lyric phrases. These two track which one we care about, and which one we don't
            MoonPhrase.Type lyricPhraseType;
            MoonPhrase.Type otherLyricPhraseType;

            if (harmonyPart is 0)
            {
                // For solo vocals and HARM1, we never care about harmony lyric phrases. LoadVocalsPart never calls with harmonyPart=0
                // and staticLyricPhrases=true anyway; it just reuses the result of the first call with staticLyricPhrases=false
                (lyricPhraseType, otherLyricPhraseType) = (MoonPhrase.Type.Vocals_ScoringPhrase, MoonPhrase.Type.Vocals_StaticLyricPhrase);
            } else
            {
                // For HARM2 and 3, it depends on the value of staticLyricPhrases. For each HARM2 and 3, LoadVocalsPart calls this method once
                // with staticLyricPhrases=false, to get the scoring phrases, and again with staticLyricPhrases=true, to get the static lyric
                // phrases.
                (lyricPhraseType, otherLyricPhraseType) = staticLyricPhrases ?
                    (MoonPhrase.Type.Vocals_StaticLyricPhrase, MoonPhrase.Type.Vocals_ScoringPhrase) :
                    (MoonPhrase.Type.Vocals_ScoringPhrase, MoonPhrase.Type.Vocals_StaticLyricPhrase);
            }


            // Prefill with the valid phrases
            var phraseTracker = new Dictionary<MoonPhrase.Type, MoonPhrase?>()
            {
                { MoonPhrase.Type.Starpower , null },
                { MoonPhrase.Type.Versus_Player1 , null },
                { MoonPhrase.Type.Versus_Player2 , null },
                { MoonPhrase.Type.Vocals_PercussionPhrase , null },
                { otherLyricPhraseType, null },
            };

            int moonNoteIndex = 0;
            int moonTextIndex = 0;

            MoonNote? carriedNote = null;
            for (int moonPhraseIndex = 0; moonPhraseIndex < moonChart.specialPhrases.Count;)
            {
                var moonPhrase = moonChart.specialPhrases[moonPhraseIndex++];
                if (moonPhrase.type != lyricPhraseType)
                {
                    phraseTracker[moonPhrase.type] = moonPhrase;
                    continue;
                }

                // Ensure any other phrases on the same tick get tracked
                while (moonPhraseIndex < moonChart.specialPhrases.Count)
                {
                    var moonPhrase2 = moonChart.specialPhrases[moonPhraseIndex];
                    if (moonPhrase2.tick > moonPhrase.tick)
                        break;

                    phraseTracker[moonPhrase2.type] = moonPhrase2;
                    moonPhraseIndex++;
                }

                if (carriedNote != null && carriedNote.tick + carriedNote.length < moonPhrase.tick)
                {
                    carriedNote = null;
                }

                // Go through each note and lyric in the phrase
                var notes = new List<VocalNote>();
                var lyrics = new List<LyricEvent>();
                VocalNote? previousNote = null;
                uint endOfPhrase = moonPhrase.tick + moonPhrase.length;
                while (moonNoteIndex < moonChart.notes.Count)
                {
                    var moonNote = moonChart.notes[moonNoteIndex];
                    if (moonNote.tick >= endOfPhrase)
                        break;
                    moonNoteIndex++;

                    // Don't process notes that occur before the phrase
                    if (moonNote.tick < moonPhrase.tick)
                    {
                        YargLogger.LogFormatDebug("Vocals note at {0} does not exist within a phrase!", moonNote.tick);
                        continue;
                    }

                    // Handle lyric events
                    var lyricFlags = LyricSymbolFlags.None;
                    while (moonTextIndex < moonChart.events.Count)
                    {
                        var moonEvent = moonChart.events[moonTextIndex];
                        if (moonEvent.tick > moonNote.tick)
                            break;
                        moonTextIndex++;

                        string eventText = moonEvent.text;
                        // Non-lyric events
                        if (!eventText.StartsWith(TextEvents.LYRIC_PREFIX_WITH_SPACE))
                            continue;

                        var lyric = eventText.AsSpan()
                            .Slice(TextEvents.LYRIC_PREFIX_WITH_SPACE.Length).TrimStartAscii();
                        // Ignore empty lyrics
                        if (lyric.IsEmpty)
                            continue;

                        ProcessLyric(lyrics, lyric, moonEvent.tick, out lyricFlags);
                    }

                    // Create new note
                    var note = CreateVocalNote(moonNote, harmonyPart, lyricFlags);
                    if ((lyricFlags & LyricSymbolFlags.PitchSlide) != 0 && previousNote is not null)
                    {
                        previousNote.AddChildNote(note);
                        continue;
                    }

                    if (moonNote.tick + moonNote.length > moonPhrase.tick + moonPhrase.length)
                    {
                        carriedNote = moonNote;
                    }

                    notes.Add(note);
                    previousNote = note;
                }

                if (notes.Count < 1 && carriedNote == null)
                {
                    // This can occur on harmonies, HARM1 must contain phrases for all harmony parts
                    // so, for example, phrases with only HARM2/3 notes will cause this
                    continue;
                }

                var vocalsPhrase = CreateVocalsPhrase(moonPhrase, phraseTracker, notes, lyrics);
                phrases.Add(vocalsPhrase);
            }

            phrases.TrimExcess();
            return phrases;
        }

        private void TrimOrphanPhrases(List<VocalsPhrase> vocalPhrases, List<Phrase> otherPhrases)
        {
            int vocalPhraseIndex = 0;

            foreach (var otherPhrase in otherPhrases.ToList())
            {
                while (vocalPhraseIndex < vocalPhrases.Count
                    && vocalPhrases[vocalPhraseIndex].Tick < otherPhrase.Tick)
                {
                    vocalPhraseIndex++;
                }

                if (vocalPhraseIndex >= vocalPhrases.Count
                    || vocalPhrases[vocalPhraseIndex].Tick > otherPhrase.Tick)
                {
                    // No match found.
                    otherPhrases.Remove(otherPhrase);
                }

                // Otherwise, match found. Keep the other phrase.
            }
        }

        private void ProcessLyric(List<LyricEvent> lyrics, ReadOnlySpan<char> lyric, uint lyricTick,
            out LyricSymbolFlags lyricFlags)
        {
            LyricSymbols.DeferredLyricJoinWorkaround(lyrics, ref lyric, addHyphen: true);

            // Handle lyric modifiers
            lyricFlags = LyricSymbols.GetLyricFlags(lyric);

            const LyricSymbolFlags noteTypeMask = LyricSymbolFlags.NonPitched | LyricSymbolFlags.PitchSlide;
            if ((lyricFlags & noteTypeMask) == noteTypeMask)
            {
                YargLogger.LogFormatDebug("Lyric '{0}' at tick {1} specifies multiple lyric types! Flags: {2}", lyric.ToString(), lyricTick, lyricFlags);

                // TODO: Should we prefer one over the other?
                // lyricFlags &= ~LyricFlags.NonPitched;
                // lyricFlags &= ~LyricFlags.PitchSlide;
            }

            // Strip special symbols from lyrics
            string strippedLyric = LyricSymbols.StripForVocals(lyric.ToString());
            if (string.IsNullOrWhiteSpace(strippedLyric))
                return;

            double time = _moonSong.TickToTime(lyricTick);
            lyrics.Add(new(lyricFlags, strippedLyric, time, lyricTick));
        }

        private List<VocalsRangeShift> GetRangeShifts(List<VocalsPart> parts, MoonSong.MoonInstrument sourceInstrument)
        {
            var ranges = new List<VocalsRangeShift>();

            if (parts.All((part) => part.NotePhrases.Count < 1))
            {
                // No phrases; add a dummy default range
                ranges.Add(new(48, 72, 0, 0, 0, 0));
                return ranges;
            }

            double shiftLength = 0;
            uint shiftStartTick = 0;

            int phraseIndex = 0;
            var indexes = new List<(int phraseIndex, int noteIndex)>(parts.Select((_) => (0, 0)));
            var chart = _moonSong.GetChart(sourceInstrument, MoonSong.Difficulty.Expert);
            foreach (var moonEvent in chart.events)
            {
                for (; phraseIndex < chart.specialPhrases.Count; phraseIndex++)
                {
                    var phrase = chart.specialPhrases[phraseIndex];
                    if (phrase.tick >= moonEvent.tick)
                        break;

                    if (phrase.type == MoonPhrase.Type.Vocals_RangeShift)
                    {
                        // Commit active shift
                        AddPitchRange(shiftStartTick, phrase.tick, shiftLength);

                        // Start new shift
                        shiftStartTick = phrase.tick;
                        double shiftStart = _moonSong.TickToTime(phrase.tick);
                        double shiftEnd = _moonSong.TickToTime(phrase.tick + phrase.length);
                        shiftLength = shiftEnd - shiftStart;
                    }
                }

                var eventText = moonEvent.text;
                if (eventText.StartsWith("range_shift"))
                {
                    // Commit active shift
                    AddPitchRange(shiftStartTick, moonEvent.tick, shiftLength);

                    // Start new shift
                    shiftStartTick = moonEvent.tick;

                    // Two forms: [range_shift] and [range_shift 0.5]
                    // The latter specifies the time of the shift in seconds
                    eventText.SplitOnce(' ', out var time);
                    if (time.IsEmpty || !double.TryParse(time, out shiftLength))
                        shiftLength = 0;
                }
                else if (eventText.StartsWith(TextEvents.LYRIC_PREFIX_WITH_SPACE))
                {
                    var lyric = eventText.AsSpan()
                        .Slice(TextEvents.LYRIC_PREFIX_WITH_SPACE.Length).TrimStartAscii();
                    // Ignore empty lyrics
                    if (lyric.IsEmpty)
                        continue;

                    // Check for the range shift symbol
                    var flags = LyricSymbols.GetLyricFlags(lyric);
                    if ((flags & LyricSymbolFlags.RangeShift) != 0)
                    {
                        // Commit active shift
                        AddPitchRange(shiftStartTick, moonEvent.tick, shiftLength);

                        // Start new shift
                        shiftStartTick = moonEvent.tick;
                        shiftLength = 0;
                    }
                }
            }

            // Finish off last range
            AddPitchRange(shiftStartTick, uint.MaxValue, shiftLength);

            // If a song is all talkies, there will be no ranges added
            // so we add a dummy range here
            if (ranges.Count < 1)
                ranges.Add(new(48, 72, 0, 0, 0, 0));

            return ranges;

            void AddPitchRange(uint startTick, uint endTick, double shiftLength)
            {
                // Determine pitch bounds for this range shift
                float minPitch = float.MaxValue;
                float maxPitch = float.MinValue;

                for (int i = 0; i < parts.Count; i++)
                {
                    var part = parts[i];
                    var (phraseIndex, noteIndex) = indexes[i];

                    for (; phraseIndex < part.NotePhrases.Count; phraseIndex++)
                    {
                        var phrase = part.NotePhrases[phraseIndex];
                        if (phrase.Tick >= endTick)
                            break;

                        if (phrase.TickEnd < startTick || phrase.IsPercussion)
                            // TODO: Percussion phrases should probably stop the range and start a new one afterwards
                            continue;

                        for (; noteIndex < phrase.PhraseParentNote.ChildNotes.Count; noteIndex++)
                        {
                            var note = phrase.PhraseParentNote.ChildNotes[noteIndex];
                            if (note.Tick >= endTick || note.TickEnd < startTick)
                                break;

                            foreach (var child in note.AllNotes)
                            {
                                if (child.Tick >= endTick || child.TickEnd < startTick || child.IsNonPitched)
                                    continue;

                                minPitch = Math.Min(minPitch, child.Pitch);
                                maxPitch = Math.Max(maxPitch, child.Pitch);
                            }
                        }

                        // Manual end due to reaching the last note in the range
                        if (noteIndex < phrase.PhraseParentNote.ChildNotes.Count)
                            break;

                        noteIndex = 0;
                    }

                    indexes[i] = (phraseIndex, noteIndex);
                }

                if (minPitch == float.MaxValue || maxPitch == float.MinValue)
                    return;

                double startTime = _moonSong.TickToTime(startTick);
                endTick = _moonSong.TimeToTick(startTime + shiftLength);
                ranges.Add(new(minPitch, maxPitch, startTime, shiftLength, startTick, endTick - startTick));
            }
        }


        private VocalNote CreateVocalNote(MoonNote moonNote, int harmonyPart, LyricSymbolFlags lyricFlags)
        {
            var vocalType = GetVocalNoteType(moonNote);
            float pitch = GetVocalNotePitch(moonNote, lyricFlags);

            double time = _moonSong.TickToTime(moonNote.tick);
            return new VocalNote(pitch, harmonyPart, vocalType, time, GetLengthInTime(moonNote), moonNote.tick, moonNote.length);
        }

        private float GetVocalNotePitch(MoonNote moonNote, LyricSymbolFlags lyricFlags)
        {
            float pitch = moonNote.vocalsPitch;

            // Unpitched/percussion notes
            if ((lyricFlags & LyricSymbolFlags.NonPitched) != 0 || (moonNote.flags & MoonNote.Flags.Vocals_Percussion) != 0)
                pitch = -1f;

            return pitch;
        }

        private VocalNoteType GetVocalNoteType(MoonNote moonNote)
        {
            var flags = VocalNoteType.Lyric;

            // Percussion notes
            if ((moonNote.flags & MoonNote.Flags.Vocals_Percussion) != 0)
            {
                flags = VocalNoteType.Percussion;
            }

            return flags;
        }

        private VocalsPhrase CreateVocalsPhrase(MoonPhrase moonPhrase, Dictionary<MoonPhrase.Type, MoonPhrase?> phrasetracker,
            List<VocalNote> notes, List<LyricEvent> lyrics)
        {
            double time = _moonSong.TickToTime(moonPhrase.tick);
            double timeLength = GetLengthInTime(moonPhrase);
            uint tick = moonPhrase.tick;
            uint tickLength = moonPhrase.length;

            var phraseFlags = GetVocalsPhraseFlags(moonPhrase, phrasetracker);
            var isPercussionPhrase = IsPhrasePercussion(notes);

            // Convert to MoonPhrase into a vocal note phrase
            var phraseNote = new VocalNote(phraseFlags, isPercussionPhrase, time, timeLength, tick, tickLength);
            foreach (var note in notes)
            {
                phraseNote.AddChildNote(note);
            }

            return new VocalsPhrase(time, timeLength, tick, tickLength, phraseNote, lyrics);
        }

        private NoteFlags GetVocalsPhraseFlags(MoonPhrase moonPhrase, Dictionary<MoonPhrase.Type, MoonPhrase?> phrasetracker)
        {
            var phraseFlags = NoteFlags.None;

            // No need to check the start of the phrase, as entering the function
            // already guarantees that condition *if* the below is true
            var starPower = phrasetracker[MoonPhrase.Type.Starpower];
            if (starPower != null && moonPhrase.tick < starPower.tick + starPower.length)
            {
                phraseFlags |= NoteFlags.StarPower;
            }

            return phraseFlags;
        }

        private bool IsPhrasePercussion(List<VocalNote> notes)
        {
            // Empty phrases can still be treated as vocal phrases; it doesn't really matter
            // Mixing percussion and non-percussion in a single phrase is garbage data, so we only need to check the first note
            if (notes.Count == 0 || !notes[0].IsPercussion)
            {
                return false;
            }

            return true;
        }
    }
}<|MERGE_RESOLUTION|>--- conflicted
+++ resolved
@@ -69,12 +69,8 @@
             
             var otherPhrases = GetPhrases(moonChart);
             var textEvents = GetTextEvents(moonChart);
-<<<<<<< HEAD
             TrimOrphanPhrases(notePhrases, otherPhrases);
-            return new(isHarmony, notePhrases, otherPhrases, textEvents);
-=======
             return new(isHarmony, notePhrases, staticLyricPhrases, otherPhrases, textEvents);
->>>>>>> 9b490c76
         }
 
 
