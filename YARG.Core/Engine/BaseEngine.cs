using System;
using System.Collections.Generic;
using System.Linq;
using YARG.Core.Chart;
using YARG.Core.Engine.Logging;
using YARG.Core.Input;
using YARG.Core.Logging;

namespace YARG.Core.Engine
{
    public abstract class BaseEngine
    {
        protected const int POINTS_PER_NOTE     = 50;
        protected const int POINTS_PER_PRO_NOTE = POINTS_PER_NOTE + 10;
        protected const int POINTS_PER_BEAT     = 25;

        // Max number of measures that SP will last when draining
        // SP draining is done based on measures
        protected const int STAR_POWER_MAX_MEASURES = 8;

        // Max number of beats that it takes to fill SP when gaining
        // SP gain from whammying is done based on beats
        protected const int STAR_POWER_MAX_BEATS = (STAR_POWER_MAX_MEASURES * 4) - 2; // - 2 for leniency

        // Beat fraction to use for the sustain burst threshold
        protected const int SUSTAIN_BURST_FRACTION = 4;

        public delegate void StarPowerStatusEvent(bool active);

        public delegate void SoloStartEvent(SoloSection soloSection);

        public delegate void SoloEndEvent(SoloSection soloSection);

        public StarPowerStatusEvent? OnStarPowerStatus;

        public SoloStartEvent? OnSoloStart;
        public SoloEndEvent?   OnSoloEnd;

        public bool IsInputQueued => InputQueue.Count > 0;

        public bool CanStarPowerActivate => BaseStats.StarPowerTickAmount >= TicksPerHalfSpBar;

        public int BaseScore { get; protected set; }

        public EngineEventLogger EventLogger { get; } = new();

        public abstract BaseEngineState      BaseState      { get; }
        public abstract BaseEngineParameters BaseParameters { get; }
        public abstract BaseStats            BaseStats      { get; }

        protected readonly SyncTrack SyncTrack;

        protected readonly uint Resolution;

        public readonly uint TicksPerQuarterSpBar;
        public readonly uint TicksPerHalfSpBar;
        public readonly uint TicksPerFullSpBar;

        protected List<SoloSection> Solos = new();

        protected List<WaitCountdown> WaitCountdowns = new();

        protected readonly Queue<GameInput> InputQueue = new();

        protected readonly List<SyncTrackChange> SyncTrackChanges = new();

        private readonly List<EngineFrameUpdate> _scheduledUpdates = new();

        private readonly List<double> _starPowerTempoTsTicks = new();

        protected uint StarPowerTickPosition;
        protected uint PreviousStarPowerTickPosition;

        protected uint StarPowerTickActivationPosition;
        protected uint StarPowerTickEndPosition;

        protected double StarPowerActivationTime;
        protected double StarPowerEndTime;

        public struct EngineFrameUpdate
        {
            public double Time;
            public string Reason;
        }

        /// <summary>
        /// Whether or not the specified engine should treat a note as a chord, or separately.
        /// For example, guitars would treat each note as a chord, where as drums would treat them
        /// as singular pieces.
        /// </summary>
        protected readonly bool TreatChordAsSeparate;

        protected bool ReRunHitLogic;

        protected readonly bool IsBot;

        protected int CurrentSyncIndex;

        protected int NextSyncIndex => CurrentSyncIndex + 1;

        protected SyncTrackChange CurrentSyncTrackState => SyncTrackChanges[CurrentSyncIndex];

        protected BaseEngine(SyncTrack syncTrack, bool isChordSeparate, bool isBot)
        {
            SyncTrack = syncTrack;
            Resolution = syncTrack.Resolution;

            TicksPerQuarterSpBar = (uint) Math.Round((double) STAR_POWER_MAX_BEATS / 4 * syncTrack.Resolution);
            TicksPerHalfSpBar = TicksPerQuarterSpBar * 2;
            TicksPerFullSpBar = TicksPerQuarterSpBar * 4;

            TreatChordAsSeparate = isChordSeparate;
            IsBot = isBot;

            int tsIndex = 0;
            int changeIndex = 0;
            for (int i = 0; i < syncTrack.Tempos.Count; i++)
            {
                var tempo = syncTrack.Tempos[i];
                var timeSignature = syncTrack.TimeSignatures[tsIndex];

                SyncTrackChanges.Add(new SyncTrackChange(changeIndex, tempo, timeSignature, tempo.Time, tempo.Tick));
                changeIndex++;

                uint nextTempoTick = i + 1 < syncTrack.Tempos.Count ? syncTrack.Tempos[i + 1].Tick : uint.MaxValue;
                for (int nextTsIndex = tsIndex + 1; nextTsIndex < syncTrack.TimeSignatures.Count; nextTsIndex++)
                {
                    var nextTs = syncTrack.TimeSignatures[nextTsIndex];
                    if (nextTs.Tick >= nextTempoTick)
                    {
                        break;
                    }

                    if (nextTs.Tick == tempo.Tick)
                    {
                        SyncTrackChanges[^1].TimeSignature = nextTs;
                    }
                    else
                    {
                        SyncTrackChanges.Add(new SyncTrackChange(changeIndex, tempo, nextTs, nextTs.Time,
                            nextTs.Tick));
                        changeIndex++;
                    }

                    tsIndex = nextTsIndex;
                }
            }

            _starPowerTempoTsTicks.Add(0);
            for (int i = 1; i < SyncTrackChanges.Count; i++)
            {
                var change = SyncTrackChanges[i];
                var prevChange = SyncTrackChanges[i - 1];

                double deltaTime = change.Time - prevChange.Time;

                var tempo = syncTrack.Tempos.GetPrevious(change.Tick - 1);
                var ts = syncTrack.TimeSignatures.GetPrevious(change.Tick - 1);

                // Calculate the number of star power ticks that occur during this tempo
                var starPowerTicks = GetStarPowerDrainPeriodToTicks(deltaTime, tempo!, ts!);
                _starPowerTempoTsTicks.Add(_starPowerTempoTsTicks[^1] + starPowerTicks);
            }

            CurrentSyncIndex = 0;
        }

        /// <summary>
        /// Gets the number of notes the engine recognizes in a specific note parent.
        /// This number is determined by <see cref="TreatChordAsSeparate"/>.
        /// </summary>
        public int GetNumberOfNotes<T>(T type) where T : Note<T>
        {
            return TreatChordAsSeparate ? type.ChildNotes.Count + 1 : 1;
        }

        protected uint GetCurrentTick(double time)
        {
            return SyncTrack.TimeToTick(time);
        }

        public void Update(double time)
        {
<<<<<<< HEAD
            YargLogger.LogFormatTrace("---- Starting update loop with time {0} ----", time);
=======
            IsInputUpdate = false;
            IsBotUpdate = true;
        }

        public abstract void AllowStarPower(bool isAllowed);

        public abstract void Reset(bool keepCurrentButtons = false);

        protected abstract void UpdateUpToTime(double time);
>>>>>>> c488f865

            if (!IsBot)
            {
                ProcessInputs(time);
            }

            // Update to the given time
            if (InputQueue.Count > 0)
            {
                YargLogger.LogWarning("Input queue was not fully cleared!");
            }

            YargLogger.LogFormatTrace("Running frame update at {0}", time);
            RunQueuedUpdates(time);
            RunEngineLoop(time);
        }

        private void ProcessInputs(double time)
        {
            while (InputQueue.TryPeek(out var input))
            {
                // Stop here if the inputs are in the future
                if (input.Time > time)
                {
                    YargLogger.LogFormatWarning(
                        "Queued input is in the future! Time being updated to: {0}, input time: {1}", time, input.Time);
                    break;
                }

                // Dequeue this here so inputs that don't meet the above condition aren't completely skipped
                InputQueue.Dequeue();

                // Skip inputs that are in the past
                if (input.Time < BaseState.CurrentTime)
                {
                    YargLogger.FailFormat(
                        "Queued input is in the past! Current time: {0}, input time: {1}", BaseState.CurrentTime,
                        input.Time);
                    continue;
                }

                YargLogger.LogFormatTrace("Processing input {0} ({1}) update at {2}", input.GetAction<GuitarAction>(),
                    input.Button, input.Time);
                RunQueuedUpdates(input.Time);

                // Update engine state with input.
                MutateStateWithInput(input);

                // Run the engine.
                RunEngineLoop(input.Time);

                // Skip non-input update if possible
                if (input.Time == time)
                {
                    if (InputQueue.Count > 0)
                    {
                        YargLogger.LogWarning(
                            "Input queue was not fully cleared! Remaining inputs are possibly in the future");
                    }

                    return;
                }
            }
        }

        private void RunQueuedUpdates(double time)
        {
            // 'for' is used here to prevent enumeration exceptions,
            // the list of scheduled updates will be modified by the updates we're running

            GenerateQueuedUpdates(time);
            _scheduledUpdates.Sort((x, y) => x.Time.CompareTo(y.Time));

            if (_scheduledUpdates.Count > 0)
            {
                YargLogger.LogFormatTrace("{0} updates ready to be simulated", _scheduledUpdates.Count);
            }

            while (_scheduledUpdates.Count > 0)
            {
                double updateTime = _scheduledUpdates[0].Time;

                // Skip updates that are in the past
                if (updateTime < BaseState.CurrentTime)
                {
                    YargLogger.FailFormat(
                        "Scheduled update is in the past! Current time: {0}, update time: {1}", BaseState.CurrentTime,
                        updateTime);

                    _scheduledUpdates.RemoveAt(0);
                }

                // There should be no scheduled updates for times beyond the one we want to update to
                if (updateTime >= time)
                {
                    YargLogger.FailFormat("Update time is >= than the given time! Update time: {0}, given time: {1}",
                        updateTime, time);
                    break;
                }

                YargLogger.LogFormatTrace("Running scheduled update at {0} ({1})", updateTime,
                    item2: _scheduledUpdates[0].Reason);
                RunEngineLoop(updateTime);

                _scheduledUpdates.RemoveAt(0);

                // Generate updates up to the next existing update.
                // This is done to handle any updates that need to be queued if something changes.
                // (For example: a sustain starting then ending within the range of already existing updates)
                if (_scheduledUpdates.Count > 0)
                {
                    GenerateQueuedUpdates(_scheduledUpdates[0].Time);
                }
                else
                {
                    GenerateQueuedUpdates(time);
                }

                _scheduledUpdates.Sort((x, y) => x.Time.CompareTo(y.Time));
            }
        }

        protected abstract void UpdateBot(double time);

        protected virtual void GenerateQueuedUpdates(double nextTime)
        {
            YargLogger.LogFormatTrace("Generating queued updates up to {0}", nextTime);
            var previousTime = BaseState.CurrentTime;

            if (BaseStats.IsStarPowerActive)
            {
                if (IsTimeBetween(StarPowerEndTime, previousTime, nextTime))
                {
                    YargLogger.LogFormatDebug("Queuing Star Power End Time at {0}", StarPowerEndTime);
                    QueueUpdateTime(StarPowerEndTime, "SP End Time");
                }
            }
        }

        protected abstract void UpdateTimeVariables(double time);

        /// <summary>
        /// Queue an input to be processed by the engine.
        /// </summary>
        /// <param name="input">The input to queue into the engine.</param>
        public void QueueInput(ref GameInput input)
        {
            // If the game attempts to queue an input that goes backwards in time, the engine
            // can't handle it and it will cause inconsistencies! In these rare cases, the
            // engine will be forced to move these times forwards a *tiny* bit to prevent
            // issues.

            // In the case that the queue is not in order...
            if (input.Time < BaseState.LastQueuedInputTime)
            {
                YargLogger.LogFormatWarning(
                    "Engine was forced to move an input time! Previous queued input: {0}, input being queued: {1}",
                    BaseState.LastQueuedInputTime, input.Time);

                input = new GameInput(BaseState.LastQueuedInputTime, input.Action, input.Integer);
            }

            // In the case that the input is before the current time...
            if (input.Time < BaseState.CurrentTime)
            {
                YargLogger.LogFormatWarning(
                    "Engine was forced to move an input time! Current time: {0}, input being queued: {1}",
                    BaseState.CurrentTime, input.Time);

                input = new GameInput(BaseState.CurrentTime, input.Action, input.Integer);
            }

            InputQueue.Enqueue(input);
            BaseState.LastQueuedInputTime = input.Time;
        }

        public void QueueUpdateTime(double time, string reason)
        {
            // Ignore updates for the current time
            if (time == BaseState.CurrentTime)
            {
                return;
            }

            // Disallow updates in the past
            if (time < BaseState.CurrentTime)
            {
                YargLogger.FailFormat(
                    "Cannot queue update in the past! Current time: {0}, time being queued: {1}", BaseState.CurrentTime,
                    time);
                return;
            }

            // Ignore duplicate updates
            if (_scheduledUpdates.Any(i => i.Time == time))
            {
                return;
            }

            _scheduledUpdates.Add(new EngineFrameUpdate
                { Time = time, Reason = reason });
        }

        private void RunEngineLoop(double time)
        {
            do
            {
                ReRunHitLogic = false;
                UpdateTimeVariables(time);
                UpdateHitLogic(time);
            } while (ReRunHitLogic);
        }

        public abstract void Reset(bool keepCurrentButtons = false);

        protected abstract void MutateStateWithInput(GameInput gameInput);

        /// <summary>
        /// Executes engine logic with respect to the given time.
        /// </summary>
        /// <param name="time">The time in which to simulate hit logic at.</param>
        /// <returns>True if a note was updated (hit or missed). False if no changes.</returns>
        protected abstract void UpdateHitLogic(double time);

<<<<<<< HEAD
        protected virtual void UpdateMultiplier()
=======
        public override void AllowStarPower(bool isAllowed)
        {
            if (isAllowed == State.AllowStarPower)
            {
                return;
            }

            State.AllowStarPower = isAllowed;

            foreach (var note in Notes)
            {
                if (isAllowed)
                {
                    note.ResetFlags();
                }
                else if (note.IsStarPower)
                {
                    note.Flags &= ~NoteFlags.StarPower;
                    foreach (var childNote in note.ChildNotes)
                    {
                        childNote.Flags &= ~NoteFlags.StarPower;
                    }
                }
            }
        }

        public override void Reset(bool keepCurrentButtons = false)
>>>>>>> c488f865
        {
            BaseStats.ScoreMultiplier = Math.Min((BaseStats.Combo / 10) + 1, BaseParameters.MaxMultiplier);

<<<<<<< HEAD
            if (BaseStats.IsStarPowerActive)
            {
                BaseStats.ScoreMultiplier *= 2;
=======
            State.Reset();
            EngineStats.Reset();

            EventLogger.Clear();

            bool allowStarPower = State.AllowStarPower;
            foreach (var note in Notes)
            {
                note.ResetNoteState();

                if (!allowStarPower && note.IsStarPower)
                {
                    note.Flags &= ~NoteFlags.StarPower;
                    foreach (var childNote in note.ChildNotes)
                    {
                        childNote.Flags &= ~NoteFlags.StarPower;
                    }
                }
>>>>>>> c488f865
            }
        }

        public double GetStarPowerBarAmount()
        {
            return BaseStats.StarPowerTickAmount / (double) TicksPerFullSpBar;
        }

        protected void ActivateStarPower()
        {
            if (BaseStats.IsStarPowerActive)
            {
                return;
            }

            StarPowerActivationTime = BaseState.CurrentTime;
            StarPowerTickActivationPosition = StarPowerTickPosition;

            StarPowerTickEndPosition = StarPowerTickActivationPosition + BaseStats.StarPowerTickAmount;
            StarPowerEndTime = GetStarPowerDrainTickToTime(StarPowerTickEndPosition, CurrentSyncTrackState);

            YargLogger.LogFormatTrace("Activated at SP tick {0}, ends at SP tick {1}. Start time: {2}, End time: {3}",
                StarPowerTickActivationPosition, StarPowerTickEndPosition, StarPowerActivationTime, StarPowerEndTime);

            RebaseProgressValues(BaseState.CurrentTick);
            BaseStats.IsStarPowerActive = true;

            UpdateMultiplier();
            OnStarPowerStatus?.Invoke(true);
        }

        protected void ReleaseStarPower()
        {
            YargLogger.LogFormatTrace("Star Power ended at {0} (tick: {1})", BaseState.CurrentTime,
                StarPowerTickPosition);
            BaseStats.StarPowerBarAmount = 0;
            BaseStats.IsStarPowerActive = false;
            BaseStats.TimeInStarPower += BaseState.CurrentTime - StarPowerActivationTime;

            RebaseProgressValues(BaseState.CurrentTick);

            UpdateMultiplier();
            OnStarPowerStatus?.Invoke(false);
        }

        protected void GainStarPower(uint ticks)
        {
            var prevTicks = BaseStats.StarPowerTickAmount;
            BaseStats.StarPowerTickAmount += ticks;

            // Limit amount of ticks to a full bar.
            if(BaseStats.StarPowerTickAmount > TicksPerFullSpBar)
            {
                BaseStats.StarPowerTickAmount = TicksPerFullSpBar;
            }

            BaseStats.StarPowerBarAmount = BaseStats.StarPowerTickAmount / (double) TicksPerFullSpBar;

            // Add the amount of ticks gained to the total ticks gained
            BaseStats.TotalStarPowerTicks += BaseStats.StarPowerTickAmount - prevTicks;

            if (BaseStats.IsStarPowerActive)
            {
                StarPowerTickEndPosition = StarPowerTickPosition + BaseStats.StarPowerTickAmount;
                StarPowerEndTime = GetStarPowerDrainTickToTime(StarPowerTickEndPosition, CurrentSyncTrackState);
                YargLogger.LogFormatTrace("New end tick and time: {0}, {1}", StarPowerTickEndPosition, StarPowerEndTime);
            }

            RebaseProgressValues(BaseState.CurrentTick);
        }

        protected void DrainStarPower(uint starPowerTicks)
        {
            int newAmount = (int) BaseStats.StarPowerTickAmount - (int) starPowerTicks;

            if (newAmount <= 0)
            {
                newAmount = 0;
            }

            BaseStats.StarPowerTickAmount = (uint) newAmount;
            BaseStats.StarPowerBarAmount = BaseStats.StarPowerTickAmount / (double) TicksPerFullSpBar;
        }

        protected virtual void UpdateStarPower()
        {
            PreviousStarPowerTickPosition = StarPowerTickPosition;
            StarPowerTickPosition = GetStarPowerDrainTimeToTicks(BaseState.CurrentTime, CurrentSyncTrackState);

            if (BaseStats.IsStarPowerActive)
            {
                DrainStarPower(StarPowerTickPosition - PreviousStarPowerTickPosition);

                if (BaseStats.StarPowerTickAmount <= 0)
                {
                    ReleaseStarPower();
                }
            }

            if (BaseState.IsStarPowerInputActive && CanStarPowerActivate)
            {
                ActivateStarPower();
            }
<<<<<<< HEAD
=======
            
            OnStarPowerPhraseMissed?.Invoke(note);
        }

        protected virtual void RebaseProgressValues(uint baseTick)
        {
            RebaseStarPower(baseTick);
>>>>>>> c488f865
        }

        /// <summary>
        /// Calculates the drain to gain ratio for Star Power for a given <see cref="TimeSignatureChange"/>
        /// </summary>
        /// <param name="timeSignature"></param>
        /// <returns></returns>
        /// <remarks>
        /// The drain factor notes how much longer a game tick lasts during Star Power drain. If there are 192 game ticks
        /// and the drain factor was 1.6, then the Star Power drain would be 192/1.6 = 120 game ticks. This is the number of
        /// Star Power ticks that would be drained during the 192 game ticks.
        /// </remarks>
        private double GetStarPowerDrainFactor(TimeSignatureChange timeSignature)
        {
            var standardDrain = 4.0 / timeSignature.Denominator * timeSignature.Numerator * STAR_POWER_MAX_MEASURES;

            return standardDrain / STAR_POWER_MAX_BEATS;
        }

        /// <summary>
        /// Calculates the number of Star Power ticks that occur during a given period of time.
        /// </summary>
        /// <param name="period">Time period in seconds</param>
        /// <param name="tempo">Tempo to drain at</param>
        /// <param name="timeSignature">Time Signature to drain at</param>
        /// <returns></returns>
        private double GetStarPowerDrainPeriodToTicks(double period, TempoChange tempo,
            TimeSignatureChange timeSignature)
        {
            var drainFactor = GetStarPowerDrainFactor(timeSignature);

            // Amount of time in between each chart tick.
            var timePerTick = (double)tempo.SecondsPerBeat / Resolution;

            // Amount of time in between each star power tick during star power.
            var timePerStarPowerTick = timePerTick * drainFactor;

            var starPowerTicksInPeriod = period / timePerStarPowerTick;

            return starPowerTicksInPeriod;
        }

        private double GetStarPowerDrainTicksToPeriod(double ticks, TempoChange tempo, TimeSignatureChange timeSignature)
        {
            var drainFactor = GetStarPowerDrainFactor(timeSignature);

            // Amount of time in between each chart tick.
            var timePerTick = (double)tempo.SecondsPerBeat / Resolution;

            // Amount of time in between each star power tick during star power.
            var timePerStarPowerTick = timePerTick * drainFactor;

            // Inverse of PeriodToTicks
            var period = ticks * timePerStarPowerTick;

            return period;
        }

        private uint GetStarPowerDrainTimeToTicks(double time, SyncTrackChange change)
        {
            var tempo = change.Tempo;
            var ts = change.TimeSignature;

            // If the result is just truncated first, it can sometimes end up with the result rounding down when
            // it's extremely close to the next tick (i.e 1 bit off). This can cause it to be off by a whole tick.

            // Ticks can only go up to 2^32, which double can handle precisely to 6 decimal places.
            // This is why the result is rounded to 6 decimal places, then truncated to an integer.
            return (uint)Math.Round(GetStarPowerDrainPeriodToTicks(time - change.Time, tempo, ts) +
                _starPowerTempoTsTicks[change.Index], 6);
        }

        private double GetStarPowerDrainTickToTime(uint starPowerTick, SyncTrackChange currentSync)
        {
            // var change = SyncTrackChanges.GetPrevious(starPowerTick)!;
            // var tempo = change.Tempo;
            // var ts = change.TimeSignature;
            //
            // var offset = GetStarPowerDrainTicksToPeriod(starPowerTick - _starPowerTempoTsTicks[change.Index], tempo, ts);
            //
            // return change.Time + offset;

            var syncSpTick = _starPowerTempoTsTicks[currentSync.Index];

            int high = _starPowerTempoTsTicks.Count - 1;
            int low = 0;
            if (starPowerTick < syncSpTick)
            {
                high = currentSync.Index;
            } else if (starPowerTick > syncSpTick)
            {
                low = currentSync.Index;
            }

            while (low < high)
            {
                int mid = (low + high) / 2;
                if (_starPowerTempoTsTicks[mid] < starPowerTick)
                {
                    low = mid + 1;
                }
                else
                {
                    high = mid;
                }
            }

            // Get the change that the star power tick is in
            if (low < _starPowerTempoTsTicks.Count - 1)
            {
                low--;
            }

            var change = SyncTrackChanges[low];
            var tempo = change.Tempo;
            var ts = change.TimeSignature;

            var offset = GetStarPowerDrainTicksToPeriod(starPowerTick - _starPowerTempoTsTicks[change.Index], tempo, ts);

            return change.Time + offset;
        }

        protected virtual void RebaseProgressValues(uint baseTick)
        {

        }

        protected virtual void UpdateProgressValues(uint tick)
        {

        }

        /// <summary>
        /// Resets the engine's state back to default and then processes the list of inputs up to the given time.
        /// </summary>
        /// <param name="time">Time to process up to.</param>
        /// <param name="inputs">List of inputs to execute against.</param>
        /// <returns>The input index that was processed up to.</returns>
        public int ProcessUpToTime(double time, IEnumerable<GameInput> inputs)
        {
            Reset();

            var inputIndex = 0;
            foreach (var input in inputs)
            {
                if (input.Time > time)
                {
                    break;
                }

                InputQueue.Enqueue(input);
                inputIndex++;
            }

            Update(time);

            return inputIndex;
        }

        public abstract (double FrontEnd, double BackEnd) CalculateHitWindow();

        public virtual void SetSpeed(double speed)
        {
            BaseParameters.SongSpeed = speed;
            BaseParameters.HitWindow.Scale = speed;
        }

        protected static void StartTimer(ref EngineTimer timer, double startTime, double offset = 0)
        {
            if (offset > 0)
            {
                timer.StartWithOffset(startTime, offset);
            }
            else
            {
                timer.Start(startTime);
            }
        }

        protected static bool IsTimeBetween(double time, double prevTime, double nextTime)
        {
            return time > prevTime && time < nextTime;
        }
    }
}<|MERGE_RESOLUTION|>--- conflicted
+++ resolved
@@ -181,19 +181,7 @@
 
         public void Update(double time)
         {
-<<<<<<< HEAD
             YargLogger.LogFormatTrace("---- Starting update loop with time {0} ----", time);
-=======
-            IsInputUpdate = false;
-            IsBotUpdate = true;
-        }
-
-        public abstract void AllowStarPower(bool isAllowed);
-
-        public abstract void Reset(bool keepCurrentButtons = false);
-
-        protected abstract void UpdateUpToTime(double time);
->>>>>>> c488f865
 
             if (!IsBot)
             {
@@ -418,64 +406,13 @@
         /// <returns>True if a note was updated (hit or missed). False if no changes.</returns>
         protected abstract void UpdateHitLogic(double time);
 
-<<<<<<< HEAD
         protected virtual void UpdateMultiplier()
-=======
-        public override void AllowStarPower(bool isAllowed)
-        {
-            if (isAllowed == State.AllowStarPower)
-            {
-                return;
-            }
-
-            State.AllowStarPower = isAllowed;
-
-            foreach (var note in Notes)
-            {
-                if (isAllowed)
-                {
-                    note.ResetFlags();
-                }
-                else if (note.IsStarPower)
-                {
-                    note.Flags &= ~NoteFlags.StarPower;
-                    foreach (var childNote in note.ChildNotes)
-                    {
-                        childNote.Flags &= ~NoteFlags.StarPower;
-                    }
-                }
-            }
-        }
-
-        public override void Reset(bool keepCurrentButtons = false)
->>>>>>> c488f865
         {
             BaseStats.ScoreMultiplier = Math.Min((BaseStats.Combo / 10) + 1, BaseParameters.MaxMultiplier);
 
-<<<<<<< HEAD
             if (BaseStats.IsStarPowerActive)
             {
                 BaseStats.ScoreMultiplier *= 2;
-=======
-            State.Reset();
-            EngineStats.Reset();
-
-            EventLogger.Clear();
-
-            bool allowStarPower = State.AllowStarPower;
-            foreach (var note in Notes)
-            {
-                note.ResetNoteState();
-
-                if (!allowStarPower && note.IsStarPower)
-                {
-                    note.Flags &= ~NoteFlags.StarPower;
-                    foreach (var childNote in note.ChildNotes)
-                    {
-                        childNote.Flags &= ~NoteFlags.StarPower;
-                    }
-                }
->>>>>>> c488f865
             }
         }
 
@@ -579,16 +516,6 @@
             {
                 ActivateStarPower();
             }
-<<<<<<< HEAD
-=======
-            
-            OnStarPowerPhraseMissed?.Invoke(note);
-        }
-
-        protected virtual void RebaseProgressValues(uint baseTick)
-        {
-            RebaseStarPower(baseTick);
->>>>>>> c488f865
         }
 
         /// <summary>
@@ -721,6 +648,8 @@
 
         }
 
+        public abstract void AllowStarPower(bool isAllowed);
+
         /// <summary>
         /// Resets the engine's state back to default and then processes the list of inputs up to the given time.
         /// </summary>
