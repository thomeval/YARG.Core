--- conflicted
+++ resolved
@@ -223,20 +223,16 @@
                     engine.OnOverhit += OnKeysOverhit;
                 }
 
-<<<<<<< HEAD
+                if (Engine is BaseEngine<GuitarNote, KeysEngineParameters, KeysStats> keysEngine)
+                {
+                    var engine = (FiveLaneKeysEngine) keysEngine;
+                    engine.OnNoteHit += OnNoteHit;
+                    engine.OnNoteMissed += OnNoteMissed;
+                    engine.OnStarPowerStatus += OnStarpowerStatus;
+                    engine.OnOverhit += OnKeysOverhit;
+                }
+
                 if (Engine is VocalsEngine vocalsEngine)
-=======
-                if (Engine is BaseEngine<GuitarNote, KeysEngineParameters, KeysStats> keysEngine)
-                {
-                    var engine = (FiveLaneKeysEngine) keysEngine;
-                    engine.OnNoteHit += OnNoteHit;
-                    engine.OnNoteMissed += OnNoteMissed;
-                    engine.OnStarPowerStatus += OnStarpowerStatus;
-                    engine.OnOverhit += OnKeysOverhit;
-                }
-
-                if (Engine is BaseEngine<VocalNote, VocalsEngineParameters, VocalsStats> vocalsEngine)
->>>>>>> 4cdddc19
                 {
                     vocalsEngine.OnPhraseHit += OnVocalPhraseHit;
                     vocalsEngine.OnStarPowerStatus += OnStarpowerStatus;
