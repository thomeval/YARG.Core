﻿namespace YARG.Core.Engine
{
    public abstract class BaseEngineState
    {
        public int NoteIndex;

        public double CurrentTime;
        public double LastUpdateTime;

        public double LastQueuedInputTime;

        public uint CurrentTick;
        public uint LastTick;

        public int CurrentSoloIndex;
        public int CurrentStarIndex;
        public int CurrentWaitCountdownIndex;

        public bool IsSoloActive;

<<<<<<< HEAD
        public bool IsWaitCountdownActive;
=======
>>>>>>> 985e3d27
        public bool IsStarPowerInputActive;

        public bool AllowStarPower;

        public virtual void Reset()
        {
            NoteIndex = 0;

            CurrentTime = double.MinValue;
            LastUpdateTime = double.MinValue;

            LastQueuedInputTime = double.MinValue;

            CurrentTick = 0;
            LastTick = 0;

            CurrentSoloIndex = 0;
            CurrentStarIndex = 0;
            CurrentWaitCountdownIndex = 0;

            IsSoloActive = false;
<<<<<<< HEAD

            IsWaitCountdownActive = false;
=======
            
>>>>>>> 985e3d27
            IsStarPowerInputActive = false;

            AllowStarPower = true;
        }
    }
}<|MERGE_RESOLUTION|>--- conflicted
+++ resolved
@@ -1,4 +1,4 @@
-﻿namespace YARG.Core.Engine
+namespace YARG.Core.Engine
 {
     public abstract class BaseEngineState
     {
@@ -18,13 +18,8 @@
 
         public bool IsSoloActive;
 
-<<<<<<< HEAD
         public bool IsWaitCountdownActive;
-=======
->>>>>>> 985e3d27
         public bool IsStarPowerInputActive;
-
-        public bool AllowStarPower;
 
         public virtual void Reset()
         {
@@ -43,15 +38,9 @@
             CurrentWaitCountdownIndex = 0;
 
             IsSoloActive = false;
-<<<<<<< HEAD
 
             IsWaitCountdownActive = false;
-=======
-            
->>>>>>> 985e3d27
             IsStarPowerInputActive = false;
-
-            AllowStarPower = true;
         }
     }
 }