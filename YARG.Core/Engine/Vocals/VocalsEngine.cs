--- conflicted
+++ resolved
@@ -327,9 +327,6 @@
 
         protected sealed override int CalculateBaseScore()
         {
-<<<<<<< HEAD
-            return Notes.Where(note => note.IsLyricPhrase).Sum(_ => EngineParameters.PointsPerPhrase);
-=======
             double score = 0;
             int combo = 0;
             int multiplier;
@@ -347,7 +344,6 @@
 
             YargLogger.LogDebug($"[Vocals] Base score: {score}, Max Combo: {combo}");
             return (int) Math.Round(score);
->>>>>>> 73cb1348
         }
 
         protected override bool CanSustainHold(VocalNote note) => throw new InvalidOperationException();
