using System;
using System.Collections.Generic;
using System.Linq;
using YARG.Core.Chart;
using YARG.Core.Logging;
using YARG.Core.Utility;

namespace YARG.Core.Engine
{
    public abstract class BaseEngine<TNoteType, TEngineParams, TEngineStats, TEngineState> : BaseEngine
        where TNoteType : Note<TNoteType>
        where TEngineParams : BaseEngineParameters
        where TEngineStats : BaseStats, new()
        where TEngineState : BaseEngineState, new()
    {
        // Max number of measures that SP will last when draining
        // SP draining is done based on measures
        protected const double STAR_POWER_MEASURE_AMOUNT = 1.0 / STAR_POWER_MAX_MEASURES;

        // Max number of beats that it takes to fill SP when gaining
        // SP gain from whammying is done based on beats
        protected const double STAR_POWER_BEAT_AMOUNT = 1.0 / STAR_POWER_MAX_BEATS;

        // Number of measures that SP phrases will grant when hit
        protected const int    STAR_POWER_PHRASE_MEASURE_COUNT = 2;
        protected const double STAR_POWER_PHRASE_AMOUNT = STAR_POWER_PHRASE_MEASURE_COUNT * STAR_POWER_MEASURE_AMOUNT;

        public delegate void NoteHitEvent(int noteIndex, TNoteType note);

        public delegate void NoteMissedEvent(int noteIndex, TNoteType note);

        public delegate void StarPowerPhraseHitEvent(TNoteType note);

        public delegate void StarPowerPhraseMissEvent(TNoteType note);

        public delegate void SustainStartEvent(TNoteType note);

        public delegate void SustainEndEvent(TNoteType note, double timeEnded, bool finished);

        public delegate void CountdownChangeEvent(int measuresLeft, double countdownLength, double endTime);

        public NoteHitEvent?    OnNoteHit;
        public NoteMissedEvent? OnNoteMissed;

        public StarPowerPhraseHitEvent?  OnStarPowerPhraseHit;
        public StarPowerPhraseMissEvent? OnStarPowerPhraseMissed;

        public SustainStartEvent? OnSustainStart;
        public SustainEndEvent?   OnSustainEnd;

        public CountdownChangeEvent? OnCountdownChange;

        protected SustainList<TNoteType> ActiveSustains = new(10);

        protected          int[]  StarScoreThresholds { get; }
        protected readonly double TicksPerSustainPoint;
        protected readonly uint   SustainBurstThreshold;

        public readonly TEngineStats EngineStats;

        protected readonly InstrumentDifficulty<TNoteType> Chart;

        protected readonly List<TNoteType> Notes;
        protected readonly TEngineParams   EngineParameters;

        public TEngineState State;

        public override BaseEngineState      BaseState      => State;
        public override BaseEngineParameters BaseParameters => EngineParameters;
        public override BaseStats            BaseStats      => EngineStats;

        protected BaseEngine(InstrumentDifficulty<TNoteType> chart, SyncTrack syncTrack,
            TEngineParams engineParameters, bool isChordSeparate, bool isBot)
            : base(syncTrack, isChordSeparate, isBot)
        {
            Chart = chart;
            Notes = Chart.Notes;
            EngineParameters = engineParameters;

            EngineStats = new TEngineStats();
            State = new TEngineState();
            State.Reset();

            EngineStats.ScoreMultiplier = 1;
            if (TreatChordAsSeparate)
            {
                foreach (var note in Notes)
                {
                    EngineStats.TotalNotes += GetNumberOfNotes(note);
                }
            }
            else
            {
                EngineStats.TotalNotes = Notes.Count;
            }

            EngineStats.TotalStarPowerPhrases = Chart.Phrases.Count((phrase) => phrase.Type == PhraseType.StarPower);

            TicksPerSustainPoint = Resolution / (double) POINTS_PER_BEAT;
            SustainBurstThreshold = Resolution / SUSTAIN_BURST_FRACTION;

            // This method should only rely on the `Notes` property (which is assigned above).
            // ReSharper disable once VirtualMemberCallInConstructor
            BaseScore = CalculateBaseScore();

            float[] multiplierThresholds = engineParameters.StarMultiplierThresholds;
            StarScoreThresholds = new int[multiplierThresholds.Length];
            for (int i = 0; i < multiplierThresholds.Length; i++)
            {
                StarScoreThresholds[i] = (int) (BaseScore * multiplierThresholds[i]);
            }

            Solos = GetSoloSections();

            WaitCountdowns = GetWaitCountdowns();
        }

        protected override void GenerateQueuedUpdates(double nextTime)
        {
            base.GenerateQueuedUpdates(nextTime);
            var previousTime = State.CurrentTime;

            for (int i = State.NoteIndex; i < Notes.Count; i++)
            {
                var note = Notes[i];

                var hitWindow = EngineParameters.HitWindow.CalculateHitWindow(GetAverageNoteDistance(note));

                var noteFrontEnd = note.Time + EngineParameters.HitWindow.GetFrontEnd(hitWindow);
                var noteBackEnd = note.Time + EngineParameters.HitWindow.GetBackEnd(hitWindow);

                // Note will not reach front end yet
                if (nextTime < noteFrontEnd)
                {
                    //YargLogger.LogFormatTrace("Note {0} front end will not be reached at {1}", i, nextTime);
                    break;
                }

                if (!IsBot)
                {
                    // Earliest the note can be hit
                    if (IsTimeBetween(noteFrontEnd, previousTime, nextTime))
                    {
                        YargLogger.LogFormatTrace("Queuing note {0} front end hit time at {1}", i, noteFrontEnd);
                        QueueUpdateTime(noteFrontEnd, "Note Front End");
                    }
                }
                else
                {
                    if (IsTimeBetween(note.Time, previousTime, nextTime))
                    {
                        YargLogger.LogFormatTrace("Queuing bot note {0} at {1}", i, note.Time);
                        QueueUpdateTime(note.Time, "Bot Note Time");
                    }
                }

                // Note will not be out of time on the exact back end
                // So we increment the back end by 1 bit exactly
                // (essentially just 1 epsilon bigger)
                var noteBackEndIncrement = MathUtil.BitIncrement(noteBackEnd);

                if (IsTimeBetween(noteBackEndIncrement, previousTime, nextTime))
                {
                    YargLogger.LogFormatTrace("Queuing note {0} back end miss time at {1}", i, noteBackEndIncrement);
                    QueueUpdateTime(noteBackEndIncrement, "Note Back End");
                }
            }

            if (State.CurrentWaitCountdownIndex < WaitCountdowns.Count)
            {
                // Queue updates for countdown start/end/change
<<<<<<< HEAD
                var currentCountdown = WaitCountdowns[State.CurrentWaitCountdownIndex];

=======
                
>>>>>>> 2b0e83aa
                if (State.IsWaitCountdownActive)
                {
                    var currentCountdown = WaitCountdowns[State.CurrentWaitCountdownIndex];
                    double deactivateTime = currentCountdown.DeactivateTime;

                    if (IsTimeBetween(deactivateTime, previousTime, nextTime))
                    {
                        YargLogger.LogFormatDebug("Queuing countdown {0} deactivation at {1}", State.CurrentWaitCountdownIndex, deactivateTime);
                        QueueUpdateTime(deactivateTime, "Deactivate Countdown");
                    }
                }
                else
                {
                    int nextCountdownIndex;

                    if (previousTime < WaitCountdowns[State.CurrentWaitCountdownIndex].Time)
                    {
                        // No countdowns are currently displayed
                        // CurrentWaitCountdownIndex has already been incremented for the next countdown
                        nextCountdownIndex = State.CurrentWaitCountdownIndex;
                    }
                    else
                    {
                        // A countdown is currently onscreen, but is past its deactivation time and is fading out
                        // CurrentWaitCountdownIndex will not be incremented until the progress bar no longer needs updating
                        nextCountdownIndex = State.CurrentWaitCountdownIndex + 1;
                    }

                    if (nextCountdownIndex < WaitCountdowns.Count)
                    {
                        double nextCountdownStartTime = WaitCountdowns[nextCountdownIndex].Time;

                        if (IsTimeBetween(nextCountdownStartTime, previousTime, nextTime))
                        {
                            YargLogger.LogFormatDebug("Queuing countdown {0} start time at {1}", nextCountdownIndex, nextCountdownStartTime);
                            QueueUpdateTime(nextCountdownStartTime, "Activate Countdown");
                        }
                    }
                }
            }
        }

        protected override void UpdateTimeVariables(double time)
        {
            if (time < State.CurrentTime)
            {
                YargLogger.FailFormat("Time cannot go backwards! Current time: {0}, new time: {1}", State.CurrentTime,
                    time);
            }

            State.LastUpdateTime = State.CurrentTime;
            State.LastTick = State.CurrentTick;

            State.CurrentTime = time;
            State.CurrentTick = GetCurrentTick(time);

            while (NextSyncIndex < SyncTrackChanges.Count && State.CurrentTick >= SyncTrackChanges[NextSyncIndex].Tick)
            {
                CurrentSyncIndex++;
            }

            // Only check for WaitCountdowns in this chart if there are any remaining
            if (State.CurrentWaitCountdownIndex < WaitCountdowns.Count)
            {
                var currentCountdown = WaitCountdowns[State.CurrentWaitCountdownIndex];

                if (time >= currentCountdown.Time)
                {
                    if (!State.IsWaitCountdownActive && time < currentCountdown.DeactivateTime)
                    {
                        // Entered new countdown window
                        State.IsWaitCountdownActive = true;
                        YargLogger.LogFormatDebug("Countdown {0} activated at time {1}. Expected time: {2}", State.CurrentWaitCountdownIndex, time, currentCountdown.Time);
                    }
<<<<<<< HEAD
                }

                if (State.IsWaitCountdownActive)
                {
                    var activeCountdown = WaitCountdowns[State.CurrentWaitCountdownIndex];

                    int lastMeasuresLeft = activeCountdown.MeasuresLeft;
                    int newMeasuresLeft = activeCountdown.CalculateMeasuresLeft(State.CurrentTick);
=======
>>>>>>> 2b0e83aa

                    if (time <= currentCountdown.DeactivateTime + WaitCountdown.FADE_ANIM_LENGTH)
                    {
                        // This countdown is currently displayed onscreen
                        int newMeasuresLeft = currentCountdown.CalculateMeasuresLeft(State.CurrentTick);

                        if (State.IsWaitCountdownActive && !currentCountdown.IsActive)
                        {
                            State.IsWaitCountdownActive = false;
                            YargLogger.LogFormatDebug("Countdown {0} deactivated at time {1}. Expected time: {2}", State.CurrentWaitCountdownIndex, time, currentCountdown.DeactivateTime);
                        }

                        UpdateCountdown(newMeasuresLeft, currentCountdown.TimeLength, currentCountdown.TimeEnd);
                    }
                    else
                    {
                        State.CurrentWaitCountdownIndex++;
                    }
                }
            }
        }

        public override void AllowStarPower(bool isAllowed)
        {
            if (isAllowed == State.AllowStarPower)
            {
                return;
            }

            State.AllowStarPower = isAllowed;

            foreach (var note in Notes)
            {
                if (isAllowed)
                {
                    note.ResetFlags();
                }
                else if (note.IsStarPower)
                {
                    note.Flags &= ~NoteFlags.StarPower;
                    foreach (var childNote in note.ChildNotes)
                    {
                        childNote.Flags &= ~NoteFlags.StarPower;
                    }
                }
            }
        }

        public override void Reset(bool keepCurrentButtons = false)
        {
            InputQueue.Clear();

            State.Reset();
            EngineStats.Reset();

            EventLogger.Clear();

            foreach (var note in Notes)
            {
                note.ResetNoteState();
            }

            foreach (var solo in Solos)
            {
                solo.NotesHit = 0;
                solo.SoloBonus = 0;
            }
        }

        protected abstract void CheckForNoteHit();

        /// <summary>
        /// Checks if the given note can be hit with the current input state.
        /// </summary>
        /// <param name="note">The Note to attempt to hit.</param>
        /// <returns>True if note can be hit. False otherwise.</returns>
        protected abstract bool CanNoteBeHit(TNoteType note);

        protected virtual void HitNote(TNoteType note)
        {
            if (note.ParentOrSelf.WasFullyHitOrMissed())
            {
                AdvanceToNextNote(note);
            }
        }

        protected virtual void MissNote(TNoteType note)
        {
            if (note.ParentOrSelf.WasFullyHitOrMissed())
            {
                AdvanceToNextNote(note);
            }
        }

        protected bool SkipPreviousNotes(TNoteType current)
        {
            bool skipped = false;
            var prevNote = current.PreviousNote;
            while (prevNote is not null && !prevNote.WasFullyHitOrMissed())
            {
                skipped = true;
                YargLogger.LogFormatTrace("Missed note (Index: {0}) ({1}) due to note skip at {2}", State.NoteIndex, prevNote.IsParent ? "Parent" : "Child", State.CurrentTime);
                MissNote(prevNote);

                if (TreatChordAsSeparate)
                {
                    foreach (var child in prevNote.ChildNotes)
                    {
                        YargLogger.LogFormatTrace("Missed note (Index: {0}) ({1}) due to note skip at {2}", State.NoteIndex, child.IsParent ? "Parent" : "Child", State.CurrentTime);
                        MissNote(child);
                    }
                }

                prevNote = prevNote.PreviousNote;
            }

            return skipped;
        }

        protected abstract void AddScore(TNoteType note);

        protected void AddScore(int score)
        {
            int multiplierScore = score * EngineStats.ScoreMultiplier;
            EngineStats.CommittedScore += multiplierScore;

            if (EngineStats.IsStarPowerActive)
            {
                // Amount of points just from Star Power is half of the current multiplier (8x total -> 4x SP points)
                EngineStats.StarPowerScore += multiplierScore / 2;
            }
            UpdateStars();
        }

        protected virtual void StartSustain(TNoteType note)
        {
            var sustain = new ActiveSustain<TNoteType>(note);

            ActiveSustains.Add(sustain);

            YargLogger.LogFormatTrace("Started sustain at {0} (tick len: {1}, time len: {2})", State.CurrentTime, note.TickLength, note.TimeLength);

            OnSustainStart?.Invoke(note);
        }

        protected virtual void EndSustain(int sustainIndex, bool dropped, bool isEndOfSustain)
        {
            var sustain = ActiveSustains[sustainIndex];
            YargLogger.LogFormatTrace("Ended sustain ({0}) at {1} (dropped: {2}, end: {3})", sustain.Note.Tick, State.CurrentTime, dropped, isEndOfSustain);
            ActiveSustains.RemoveAt(sustainIndex);

            OnSustainEnd?.Invoke(sustain.Note, State.CurrentTime, sustain.HasFinishedScoring);
        }

        protected void UpdateStars()
        {
            // Update which star we're on
            while (State.CurrentStarIndex < StarScoreThresholds.Length &&
                EngineStats.StarScore > StarScoreThresholds[State.CurrentStarIndex])
            {
                State.CurrentStarIndex++;
            }

            // Calculate current star progress
            float progress = 0f;
            if (State.CurrentStarIndex < StarScoreThresholds.Length)
            {
                int previousPoints = State.CurrentStarIndex > 0 ? StarScoreThresholds[State.CurrentStarIndex - 1] : 0;
                int nextPoints = StarScoreThresholds[State.CurrentStarIndex];
                progress = YargMath.InverseLerpF(previousPoints, nextPoints, EngineStats.StarScore);
            }

            EngineStats.Stars = State.CurrentStarIndex + progress;
        }

        protected virtual void StripStarPower(TNoteType? note)
        {
            if (note is null || !note.IsStarPower)
            {
                return;
            }

            // Strip star power from the note and all its children
            note.Flags &= ~NoteFlags.StarPower;
            foreach (var childNote in note.ChildNotes)
            {
                childNote.Flags &= ~NoteFlags.StarPower;
            }

            // Look back until finding the start of the phrase
            if (!note.IsStarPowerStart)
            {
                var prevNote = note.PreviousNote;
                while (prevNote is not null && prevNote.IsStarPower)
                {
                    prevNote.Flags &= ~NoteFlags.StarPower;
                    foreach (var childNote in prevNote.ChildNotes)
                    {
                        childNote.Flags &= ~NoteFlags.StarPower;
                    }

                    if (prevNote.IsStarPowerStart)
                    {
                        break;
                    }

                    prevNote = prevNote.PreviousNote;
                }
            }

            // Look forward until finding the end of the phrase
            if (!note.IsStarPowerEnd)
            {
                var nextNote = note.NextNote;
                while (nextNote is not null && nextNote.IsStarPower)
                {
                    nextNote.Flags &= ~NoteFlags.StarPower;
                    foreach (var childNote in nextNote.ChildNotes)
                    {
                        childNote.Flags &= ~NoteFlags.StarPower;
                    }

                    if (nextNote.IsStarPowerEnd)
                    {
                        break;
                    }

                    nextNote = nextNote.NextNote;
                }
            }

            OnStarPowerPhraseMissed?.Invoke(note);
        }

        protected virtual uint CalculateStarPowerGain(uint tick) => tick - State.LastTick;

        protected void AwardStarPower(TNoteType note)
        {
            GainStarPower(TicksPerQuarterSpBar);

            OnStarPowerPhraseHit?.Invoke(note);
        }

        protected void StartSolo()
        {
            if (State.CurrentSoloIndex >= Solos.Count)
            {
                return;
            }

            State.IsSoloActive = true;
            OnSoloStart?.Invoke(Solos[State.CurrentSoloIndex]);
        }

        protected void EndSolo()
        {
            if (!State.IsSoloActive)
            {
                return;
            }

            var currentSolo = Solos[State.CurrentSoloIndex];

            double soloPercentage = currentSolo.NotesHit / (double) currentSolo.NoteCount;

            if (soloPercentage < 0.6)
            {
                currentSolo.SoloBonus = 0;
            }
            else
            {
                double multiplier = Math.Clamp((soloPercentage - 0.6) / 0.4, 0, 1);

                // Old engine says this is 200 *, but I'm not sure that's right?? Isn't it 2x the note's worth, not 4x?
                double points = 100 * currentSolo.NotesHit * multiplier;

                // Round down to nearest 50 (kinda just makes sense I think?)
                points -= points % 50;

                currentSolo.SoloBonus = (int) points;
            }

            EngineStats.SoloBonuses += currentSolo.SoloBonus;

            State.IsSoloActive = false;

            OnSoloEnd?.Invoke(Solos[State.CurrentSoloIndex]);
            State.CurrentSoloIndex++;
        }

        protected void RebaseSustains(uint baseTick)
        {
            EngineStats.PendingScore = 0;
            for (int i = 0; i < ActiveSustains.Count; i++)
            {
                ref var sustain = ref ActiveSustains[i];
                // Don't rebase sustains that haven't started yet
                if (baseTick < sustain.BaseTick)
                {
                    YargLogger.AssertFormat(baseTick < sustain.Note.Tick,
                        "Sustain base tick cannot go backwards! Attempted to go from {0} to {1}",
                        sustain.BaseTick, baseTick);

                    continue;
                }

                double sustainScore = CalculateSustainPoints(ref sustain, baseTick);

                sustain.BaseTick = Math.Clamp(baseTick, sustain.Note.Tick, sustain.Note.TickEnd);
                sustain.BaseScore = sustainScore;
                EngineStats.PendingScore += (int) sustainScore;
            }
        }

        protected void UpdateCountdown(int measuresLeft, double countdownLength, double endTime)
        {
            OnCountdownChange?.Invoke(measuresLeft, countdownLength, endTime);
        }

        public sealed override (double FrontEnd, double BackEnd) CalculateHitWindow()
        {
            var maxWindow = EngineParameters.HitWindow.MaxWindow;

            if (State.NoteIndex >= Notes.Count)
            {
                return (EngineParameters.HitWindow.GetFrontEnd(maxWindow),
                    EngineParameters.HitWindow.GetBackEnd(maxWindow));
            }

            var noteDistance = GetAverageNoteDistance(Notes[State.NoteIndex]);
            var hitWindow = EngineParameters.HitWindow.CalculateHitWindow(noteDistance);

            return (EngineParameters.HitWindow.GetFrontEnd(hitWindow),
                EngineParameters.HitWindow.GetBackEnd(hitWindow));
        }

        /// <summary>
        /// Calculates the base score of the chart, which can be used to calculate star thresholds.
        /// </summary>
        /// <remarks>
        /// Please be mindful that this virtual method is called in the constructor of
        /// <see cref="BaseEngine{TNoteType,TEngineParams,TEngineStats,TEngineState}"/>.
        /// <b>ONLY</b> use the <see cref="Notes"/> property to calculate this.
        /// </remarks>
        protected abstract int CalculateBaseScore();

        protected bool IsNoteInWindow(TNoteType note) => IsNoteInWindow(note, out _);

        protected bool IsNoteInWindow(TNoteType note, double time) =>
            IsNoteInWindow(note, out _, time);

        protected bool IsNoteInWindow(TNoteType note, out bool missed) =>
            IsNoteInWindow(note, out missed, State.CurrentTime);

        protected bool IsNoteInWindow(TNoteType note, out bool missed, double time)
        {
            missed = false;

            double hitWindow = EngineParameters.HitWindow.CalculateHitWindow(GetAverageNoteDistance(note));
            double frontend = EngineParameters.HitWindow.GetFrontEnd(hitWindow);
            double backend = EngineParameters.HitWindow.GetBackEnd(hitWindow);

            // Time has not reached the front end of this note
            if (time < note.Time + frontend)
            {
                return false;
            }

            // Time has surpassed the back end of this note
            if (time > note.Time + backend)
            {
                missed = true;
                return false;
            }

            return true;
        }

        protected double CalculateSustainPoints(ref ActiveSustain<TNoteType> sustain, uint tick)
        {
            uint scoreTick = Math.Clamp(tick, sustain.Note.Tick, sustain.Note.TickEnd);

            sustain.Note.SustainTicksHeld = scoreTick - sustain.Note.Tick;

            // Sustain points are awarded at a constant rate regardless of tempo
            // double deltaScore = CalculateBeatProgress(scoreTick, sustain.BaseTick, POINTS_PER_BEAT);
            double deltaScore = (scoreTick - sustain.BaseTick) / TicksPerSustainPoint;
            return sustain.BaseScore + deltaScore;
        }

        private void AdvanceToNextNote(TNoteType note)
        {
            State.NoteIndex++;
            ReRunHitLogic = true;
        }

        public double GetAverageNoteDistance(TNoteType note)
        {
            double previousToCurrent;
            double currentToNext = EngineParameters.HitWindow.MaxWindow / 2;

            if (note.NextNote is not null)
            {
                currentToNext = (note.NextNote.Time - note.Time) / 2;
            }

            if (note.PreviousNote is not null)
            {
                previousToCurrent = (note.Time - note.PreviousNote.Time) / 2;
            }
            else
            {
                previousToCurrent = currentToNext;
            }

            return previousToCurrent + currentToNext;
        }

        private List<SoloSection> GetSoloSections()
        {
            var soloSections = new List<SoloSection>();
            for (int i = 0; i < Notes.Count; i++)
            {
                var start = Notes[i];
                if (!start.IsSoloStart)
                {
                    continue;
                }

                // note is a SoloStart

                // Try to find a solo end
                int soloNoteCount = GetNumberOfNotes(start);
                for (int j = i + 1; j < Notes.Count; j++)
                {
                    var end = Notes[j];

                    soloNoteCount += GetNumberOfNotes(end);

                    if (!end.IsSoloEnd) continue;

                    soloSections.Add(new SoloSection(soloNoteCount));

                    // Move i to the end of the solo section
                    i = j;
                    break;
                }
            }

            return soloSections;
        }

        private List<WaitCountdown> GetWaitCountdowns()
        {
            var allMeasureBeatLines = SyncTrack.Beatlines.Where(x => x.Type == BeatlineType.Measure).ToList();

            var waitCountdowns = new List<WaitCountdown>();
            for (int i = 0; i < Notes.Count; i++)
            {
                // Compare the note at the current index against the previous note
                // Create a countdown if the distance between the notes is > 10s
                Note<TNoteType> noteOne;

                uint noteOneTickEnd = 0;
                double noteOneTimeEnd = 0;

                if (i > 0) {
                    noteOne = Notes[i-1];
                    noteOneTickEnd = noteOne.TickEnd;
                    noteOneTimeEnd = noteOne.TimeEnd;
                }

                Note<TNoteType> noteTwo = Notes[i];
                double noteTwoTime = noteTwo.Time;

                if (noteTwoTime - noteOneTimeEnd >= WaitCountdown.MIN_SECONDS)
                {
                    uint noteTwoTick = noteTwo.Tick;

                    // Determine the total number of measures that will pass during this countdown
                    List<Beatline> beatlinesThisCountdown = new();

                    // Countdown should start at end of the first note if it's directly on a measure line
                    // Otherwise it should start at the beginning of the next measure
                    int curMeasureIndex = allMeasureBeatLines.GetIndexOfPrevious(noteOneTickEnd);
                    if (allMeasureBeatLines[curMeasureIndex].Tick < noteOneTickEnd) curMeasureIndex++;

                    var curMeasureline = allMeasureBeatLines[curMeasureIndex];
                    while (curMeasureline.Tick <= noteTwoTick)
                    {
                        // Skip counting on measures that are too close together
<<<<<<< HEAD
                        if (beatlinesThisCountdown.Count == 0 ||
                            curMeasureline.Time - beatlinesThisCountdown.Last().Time >= WaitCountdown.MIN_UPDATE_SECONDS)
=======
                        if (beatlinesThisCountdown.Count == 0 || 
                            curMeasureline.Time - beatlinesThisCountdown.Last().Time >= WaitCountdown.MIN_MEASURE_LENGTH)
>>>>>>> 2b0e83aa
                        {
                            beatlinesThisCountdown.Add(curMeasureline);
                        }

                        curMeasureIndex++;

                        if (curMeasureIndex >= allMeasureBeatLines.Count)
                        {
                            break;
                        }

                        curMeasureline = allMeasureBeatLines[curMeasureIndex];
                    }

                    // Prevent showing countdowns < 4 measures at low BPMs
                    int countdownTotalMeasures = beatlinesThisCountdown.Count;
                    if (countdownTotalMeasures >= WaitCountdown.MIN_MEASURES)
                    {
                        // Create a WaitCountdown instance to reference at runtime
                        var newCountdown = new WaitCountdown(beatlinesThisCountdown);

                        waitCountdowns.Add(newCountdown);
                        YargLogger.LogFormatDebug("Created a WaitCountdown at time {0} of {1} measures and {2} seconds in length",
                                                 newCountdown.Time, countdownTotalMeasures, beatlinesThisCountdown[^1].Time - noteOneTimeEnd);
                    }
                    else
                    {
                        YargLogger.LogFormatDebug("Did not create a WaitCountdown at time {0} of {1} seconds in length because it was only {2} measures long",
                                                 noteOneTimeEnd, beatlinesThisCountdown[^1].Time - noteOneTimeEnd, countdownTotalMeasures);
                    }
                }
            }

            return waitCountdowns;
        }
    }
}<|MERGE_RESOLUTION|>--- conflicted
+++ resolved
@@ -169,12 +169,7 @@
             if (State.CurrentWaitCountdownIndex < WaitCountdowns.Count)
             {
                 // Queue updates for countdown start/end/change
-<<<<<<< HEAD
-                var currentCountdown = WaitCountdowns[State.CurrentWaitCountdownIndex];
-
-=======
-                
->>>>>>> 2b0e83aa
+
                 if (State.IsWaitCountdownActive)
                 {
                     var currentCountdown = WaitCountdowns[State.CurrentWaitCountdownIndex];
@@ -249,17 +244,6 @@
                         State.IsWaitCountdownActive = true;
                         YargLogger.LogFormatDebug("Countdown {0} activated at time {1}. Expected time: {2}", State.CurrentWaitCountdownIndex, time, currentCountdown.Time);
                     }
-<<<<<<< HEAD
-                }
-
-                if (State.IsWaitCountdownActive)
-                {
-                    var activeCountdown = WaitCountdowns[State.CurrentWaitCountdownIndex];
-
-                    int lastMeasuresLeft = activeCountdown.MeasuresLeft;
-                    int newMeasuresLeft = activeCountdown.CalculateMeasuresLeft(State.CurrentTick);
-=======
->>>>>>> 2b0e83aa
 
                     if (time <= currentCountdown.DeactivateTime + WaitCountdown.FADE_ANIM_LENGTH)
                     {
@@ -548,6 +532,24 @@
 
             OnSoloEnd?.Invoke(Solos[State.CurrentSoloIndex]);
             State.CurrentSoloIndex++;
+        }
+
+        protected override void UpdateProgressValues(uint tick)
+        {
+            base.UpdateProgressValues(tick);
+
+            EngineStats.PendingScore = 0;
+            for (int i = 0; i < ActiveSustains.Count; i++)
+            {
+                ref var sustain = ref ActiveSustains[i];
+                EngineStats.PendingScore += (int) CalculateSustainPoints(ref sustain, tick);
+            }
+        }
+
+        protected override void RebaseProgressValues(uint baseTick)
+        {
+            base.RebaseProgressValues(baseTick);
+            RebaseSustains(baseTick);
         }
 
         protected void RebaseSustains(uint baseTick)
@@ -751,13 +753,8 @@
                     while (curMeasureline.Tick <= noteTwoTick)
                     {
                         // Skip counting on measures that are too close together
-<<<<<<< HEAD
                         if (beatlinesThisCountdown.Count == 0 ||
-                            curMeasureline.Time - beatlinesThisCountdown.Last().Time >= WaitCountdown.MIN_UPDATE_SECONDS)
-=======
-                        if (beatlinesThisCountdown.Count == 0 || 
                             curMeasureline.Time - beatlinesThisCountdown.Last().Time >= WaitCountdown.MIN_MEASURE_LENGTH)
->>>>>>> 2b0e83aa
                         {
                             beatlinesThisCountdown.Add(curMeasureline);
                         }
